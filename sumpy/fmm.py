--- conflicted
+++ resolved
@@ -38,15 +38,8 @@
         P2EFromSingleBox, P2EFromCSR,
         E2PFromSingleBox, E2PFromCSR,
         P2PFromCSR,
-<<<<<<< HEAD
-        E2EFromCSR,
-        E2EFromCSRTranslationInvariant, E2EFromCSRTranslationClassesPrecompute,
-        E2EFromCSRWithFFTPreprocess,
-        E2EFromChildren, E2EFromParent)
-=======
         E2EFromCSR, E2EFromChildren, E2EFromParent,
         E2EFromCSRTranslationClassesPrecompute)
->>>>>>> 5c59bc1c
 
 
 def level_to_rscale(tree, level):
@@ -141,18 +134,6 @@
                 self.local_expansion(tgt_order))
 
     @memoize_method
-    def m2l_optimized(self, src_order, tgt_order):
-        return E2EFromCSRTranslationInvariant(self.cl_context,
-                self.multipole_expansion(src_order),
-                self.local_expansion(tgt_order))
-
-    @memoize_method
-    def m2l_optimized_precompute_kernel(self, src_order, tgt_order):
-        return E2EFromCSRTranslationClassesPrecompute(self.cl_context,
-                self.multipole_expansion(src_order),
-                self.local_expansion(tgt_order))
-
-    @memoize_method
     def m2l_preprocess_kernel(self, src_order, tgt_order):
         return E2EFromCSRWithFFTPreprocess(self.cl_context,
                 self.multipole_expansion(src_order),
@@ -191,10 +172,6 @@
         return SumpyExpansionWrangler(self, queue, tree, dtype, fmm_level_to_order,
                 source_extra_kwargs, kernel_extra_kwargs, self_extra_kwargs,
                 translation_classes_data=translation_classes_data)
-<<<<<<< HEAD
-=======
-
->>>>>>> 5c59bc1c
 # }}}
 
 
@@ -323,12 +300,8 @@
             source_extra_kwargs,
             kernel_extra_kwargs=None,
             self_extra_kwargs=None,
-<<<<<<< HEAD
             translation_classes_data=None,
             complex_dtype=None):
-=======
-            translation_classes_data=None):
->>>>>>> 5c59bc1c
         self.code = code_container
         self.queue = queue
         self.tree = tree
@@ -373,7 +346,6 @@
         if base_kernel.is_translation_invariant:
             if translation_classes_data is None:
                 from warnings import warn
-<<<<<<< HEAD
                 if self.code.use_fft:
                     raise NotImplementedError(
                          "FFT based List 2 (multipole-to-local) translations "
@@ -387,15 +359,6 @@
                          "to the wrangler for optimized List 2.",
                          SumpyTranslationClassesDataNotSuppliedWarning,
                          stacklevel=2)
-=======
-                warn(
-                     "List 2 (multipole-to-local) translations will be "
-                     "unoptimized. Supply a translation_classes_data argument to "
-                     "the wrangler for optimized List 2.",
-                     SumpyTranslationClassesDataNotSuppliedWarning,
-
-                     stacklevel=2)
->>>>>>> 5c59bc1c
                 self.supports_optimized_m2l = False
             else:
                 self.supports_optimized_m2l = True
@@ -403,10 +366,7 @@
             self.supports_optimized_m2l = False
 
         self.translation_classes_data = translation_classes_data
-<<<<<<< HEAD
         self.use_fft = self.code.use_fft
-=======
->>>>>>> 5c59bc1c
 
     # {{{ data vector utilities
 
@@ -425,21 +385,13 @@
     @memoize_method
     def multipole_expansions_level_starts(self):
         return self._expansions_level_starts(
-<<<<<<< HEAD
                 lambda order: len(self.code.multipole_expansion(order)),
-=======
-                lambda order: len(self.code.multipole_expansion_factory(order)),
->>>>>>> 5c59bc1c
                 level_starts=self.tree.level_start_box_nrs)
 
     @memoize_method
     def local_expansions_level_starts(self):
         return self._expansions_level_starts(
-<<<<<<< HEAD
                 lambda order: len(self.code.local_expansion(order)),
-=======
-                lambda order: len(self.code.local_expansion_factory(order)),
->>>>>>> 5c59bc1c
                 level_starts=self.tree.level_start_box_nrs)
 
     @memoize_method
@@ -450,13 +402,8 @@
     @memoize_method
     def m2l_precomputed_exprs_level_starts(self):
         def order_to_size(order):
-<<<<<<< HEAD
             mpole_expn = self.code.multipole_expansion(order)
             local_expn = self.code.local_expansion(order)
-=======
-            mpole_expn = self.code.multipole_expansion_factory(order)
-            local_expn = self.code.local_expansion_factory(order)
->>>>>>> 5c59bc1c
             return local_expn.m2l_global_precompute_nexpr(mpole_expn)
 
         return self._expansions_level_starts(order_to_size,
@@ -478,11 +425,7 @@
         return cl.array.zeros(
                 self.queue,
                 self.m2l_precomputed_exprs_level_starts()[-1],
-<<<<<<< HEAD
                 dtype=self.complex_dtype)
-=======
-                dtype=self.dtype)
->>>>>>> 5c59bc1c
 
     def multipole_expansions_view(self, mpole_exps, level):
         expn_start, expn_stop = \
@@ -510,7 +453,6 @@
         return (translation_class_start, exprs_level.reshape(
                             translation_class_stop - translation_class_start, -1))
 
-<<<<<<< HEAD
     @memoize_method
     def pp_multipole_expansions_level_starts(self):
         def order_to_size(order):
@@ -536,8 +478,6 @@
         return (box_start,
                 mpole_exps[expn_start:expn_stop].reshape(box_stop-box_start, -1))
 
-=======
->>>>>>> 5c59bc1c
     def output_zeros(self):
         from pytools.obj_array import make_obj_array
         return make_obj_array([
@@ -760,16 +700,6 @@
         info["wait_for"] = events[lev]
         return precomputed_exprs_view.shape[0] != 0
 
-<<<<<<< HEAD
-    @property
-    def m2l_class(self):
-        if self.supports_optimized_m2l:
-            return self.code.m2l_optimized
-        else:
-            return self.code.m2l
-
-=======
->>>>>>> 5c59bc1c
     def multipole_to_local(self,
             level_start_target_box_nrs,
             target_boxes, src_box_starts, src_box_lists,
@@ -816,11 +746,7 @@
                 continue
 
             order = self.level_orders[lev]
-<<<<<<< HEAD
-            m2l = self.m2l_class(order, order)
-=======
             m2l = self.code.m2l(order, order, self.supports_optimized_m2l)
->>>>>>> 5c59bc1c
 
             source_level_start_ibox, source_mpoles_view = \
                     mpole_exps_view_func(mpole_exps, lev)
@@ -843,10 +769,7 @@
 
                     **self.kernel_extra_kwargs)
 
-<<<<<<< HEAD
             # There's no m2ls needed in this level
-=======
->>>>>>> 5c59bc1c
             if not self.multipole_to_local_precompute(kwargs, lev):
                 continue
             evt, _ = m2l(self.queue, **kwargs)
