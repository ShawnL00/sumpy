--- conflicted
+++ resolved
@@ -27,10 +27,7 @@
     ExpansionBase, VolumeTaylorExpansion, LaplaceConformingVolumeTaylorExpansion,
     HelmholtzConformingVolumeTaylorExpansion,
     BiharmonicConformingVolumeTaylorExpansion)
-<<<<<<< HEAD
-=======
-from pytools import cartesian_product, factorial
->>>>>>> 0d1b0213
+from pytools import factorial
 
 import logging
 logger = logging.getLogger(__name__)
