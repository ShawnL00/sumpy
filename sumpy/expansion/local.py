--- conflicted
+++ resolved
@@ -436,11 +436,8 @@
 
         from sumpy.expansion.multipole import VolumeTaylorMultipoleExpansionBase
 
-<<<<<<< HEAD
-=======
         # {{{ M2L
 
->>>>>>> a405c31d
         if isinstance(src_expansion, VolumeTaylorMultipoleExpansionBase):
             toeplitz_matrix_coeffs, needed_vector_terms, max_mi = \
                 self._m2l_global_precompute_mis(src_expansion)
@@ -634,16 +631,10 @@
         LinearPDEConformingVolumeTaylorExpansion,
         VolumeTaylorLocalExpansionBase):
 
-<<<<<<< HEAD
     def __init__(self, kernel, order, use_rscale=None, use_fft=False):
         VolumeTaylorLocalExpansionBase.__init__(self, kernel, order, use_rscale,
                 use_fft)
-        LaplaceConformingVolumeTaylorExpansion.__init__(
-=======
-    def __init__(self, kernel, order, use_rscale=None):
-        VolumeTaylorLocalExpansionBase.__init__(self, kernel, order, use_rscale)
         LinearPDEConformingVolumeTaylorExpansion.__init__(
->>>>>>> a405c31d
                 self, kernel, order, use_rscale)
 
 
@@ -661,39 +652,23 @@
 class HelmholtzConformingVolumeTaylorLocalExpansion(
         LinearPDEConformingVolumeTaylorLocalExpansion):
 
-<<<<<<< HEAD
-    def __init__(self, kernel, order, use_rscale=None, use_fft=False):
-        VolumeTaylorLocalExpansionBase.__init__(self, kernel, order, use_rscale,
-                use_fft)
-        HelmholtzConformingVolumeTaylorExpansion.__init__(
-                self, kernel, order, use_rscale)
-=======
     def __init__(self, *args, **kwargs):
         from warnings import warn
         warn("HelmholtzConformingVolumeTaylorLocalExpansion is deprecated. "
              "Use LinearPDEConformingVolumeTaylorLocalExpansion instead.",
                 DeprecationWarning, stacklevel=2)
         super().__init__(*args, **kwargs)
->>>>>>> a405c31d
 
 
 class BiharmonicConformingVolumeTaylorLocalExpansion(
         LinearPDEConformingVolumeTaylorLocalExpansion):
 
-<<<<<<< HEAD
-    def __init__(self, kernel, order, use_rscale=None, use_fft=False):
-        VolumeTaylorLocalExpansionBase.__init__(self, kernel, order, use_rscale,
-                use_fft)
-        BiharmonicConformingVolumeTaylorExpansion.__init__(
-                self, kernel, order, use_rscale)
-=======
     def __init__(self, *args, **kwargs):
         from warnings import warn
         warn("BiharmonicConformingVolumeTaylorLocalExpansion is deprecated. "
              "Use LinearPDEConformingVolumeTaylorLocalExpansion instead.",
                 DeprecationWarning, stacklevel=2)
         super().__init__(*args, **kwargs)
->>>>>>> a405c31d
 
 # }}}
 
@@ -828,17 +803,12 @@
             return translated_coeffs
 
         if isinstance(src_expansion, self.mpole_expn_class):
-<<<<<<< HEAD
             if precomputed_exprs is None:
                 derivatives = self.m2l_global_precompute_exprs(src_expansion,
                     src_rscale, dvec, tgt_rscale, sac=sac)
             else:
                 derivatives = precomputed_exprs
 
-=======
-            dvec_len = sym_real_norm_2(dvec)
-            new_center_angle_rel_old_center = sym.atan2(dvec[1], dvec[0])
->>>>>>> a405c31d
             translated_coeffs = []
             if self.use_fft:
                 assert precomputed_exprs is not None
@@ -852,16 +822,7 @@
 
             for j in self.get_coefficient_identifiers():
                 translated_coeffs.append(
-<<<<<<< HEAD
-                      sum(derivatives[m + j + self.order + src_expansion.order]
-=======
-                    sum(
-                        sym.Integer(-1) ** j
-                        * Hankel1(m + j, arg_scale * dvec_len, 0)
-                        * src_rscale ** abs(m)
-                        * tgt_rscale ** abs(j)
-                        * sym.exp(sym.I * (m + j) * new_center_angle_rel_old_center)
->>>>>>> a405c31d
+                    sum(derivatives[m + j + self.order + src_expansion.order]
                         * src_coeff_exprs[src_expansion.get_storage_index(m)]
                         for m in src_expansion.get_coefficient_identifiers()))
 
