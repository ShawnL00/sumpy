--- conflicted
+++ resolved
@@ -28,12 +28,9 @@
     HelmholtzConformingVolumeTaylorExpansion,
     BiharmonicConformingVolumeTaylorExpansion)
 
-<<<<<<< HEAD
+from sumpy.tools import mi_increment_axis
 from pytools import single_valued
-=======
-from sumpy.tools import mi_increment_axis
-
->>>>>>> 00902b32
+
 
 class LocalExpansionBase(ExpansionBase):
     pass
@@ -188,13 +185,10 @@
         return result
 
     def evaluate(self, kernel, coeffs, bvec, rscale, sac=None):
-<<<<<<< HEAD
         from pytools import factorial
         if not self.use_rscale:
             rscale = 1
 
-=======
->>>>>>> 00902b32
         evaluated_coeffs = (
             self.expansion_terms_wrangler.get_full_kernel_derivatives_from_stored(
                 coeffs, rscale, sac=sac))
@@ -212,16 +206,10 @@
         return kernel.postprocess_at_target(result, bvec)
 
     def translate_from(self, src_expansion, src_coeff_exprs, src_rscale,
-<<<<<<< HEAD
-            dvec, tgt_rscale, sac=None):
-        logger.info("building translation operator for %s: %s(%d) -> %s(%d): start"
+            dvec, tgt_rscale, sac=None, _fast_version=True):
+        logger.info("building translation operator: %s(%d) -> %s(%d): start"
                 % (src_expansion.kernel,
                     type(src_expansion).__name__,
-=======
-            dvec, tgt_rscale, sac=None, _fast_version=True):
-        logger.info("building translation operator: %s(%d) -> %s(%d): start"
-                % (type(src_expansion).__name__,
->>>>>>> 00902b32
                     src_expansion.order,
                     type(self).__name__,
                     self.order))
@@ -306,19 +294,11 @@
 
         rscale_ratio = sym.UnevaluatedExpr(tgt_rscale/src_rscale)
 
-<<<<<<< HEAD
-=======
-        from sumpy.tools import MiDerivativeTaker
->>>>>>> 00902b32
         from math import factorial
         src_wrangler = src_expansion.expansion_terms_wrangler
         src_coeffs = (
             src_wrangler.get_full_kernel_derivatives_from_stored(
-<<<<<<< HEAD
                 src_coeff_exprs, src_rscale, sac=sac))
-=======
-                src_coeff_exprs, src_rscale))
->>>>>>> 00902b32
         src_mis = \
             src_expansion.expansion_terms_wrangler.get_full_coefficient_identifiers()
 
@@ -328,17 +308,11 @@
             self.expansion_terms_wrangler.get_coefficient_identifiers()
         tgt_mi_to_index = {mi: i for i, mi in enumerate(tgt_mis)}
 
-<<<<<<< HEAD
-        tgt_split = self.expansion_terms_wrangler._get_coeff_identifier_split()
-=======
         tgt_split = self.expansion_terms_wrangler._split_coeffs_into_hyperplanes()
->>>>>>> 00902b32
 
         p = max(sum(mi) for mi in src_mis)
         result = [0] * len(tgt_mis)
 
-<<<<<<< HEAD
-=======
         # Local expansion around the old center gives us that,
         #
         # $ u = \sum_{|q| \le p} (x-c_1)^q \frac{C_q}{q!} $
@@ -351,34 +325,10 @@
         #
         # $ D_{r} u = \sum_{|q| \le p} \frac{C_{q}}{(q-r)!} (x - c_1)^{q - r}$.
         #
->>>>>>> 00902b32
         # This algorithm uses the observation that L2L coefficients
         # have the following form in 2D
         #
         # $T_{m, n} = \sum_{i\le p-m, j\le p-n-m-i} C_{i+m, j+n}
-<<<<<<< HEAD
-        #             d_x^i d_y^j \binom{i+m}{i} \binom{n+j}{j}$
-        # where $C$ denotes a coefficient of the local expansion around the old
-        # center and $T$ is the translated coefficient.
-        # $T$ can be rewritten as follows.
-        #
-        # Let $Y1_{m, n} = \sum_{j\le p-m-n} C_{m, j+n} d_y^j \binom{j+n}{j}$.
-        #
-        # Then, $T_{m, n} = \sum_{i\le p-m} Y1_{i+m, n} d_x^i \binom{i+m}{i}$.
-        #
-        # Expanding this to 3D,
-        # $T_{m, n, l} = \sum_{i \le p-m, j \le p-n-m-i, k \le p-n-m-l-i-j}
-        #             C_{i+m, j+n, k+l} d_x^i d_y^j d_z^k
-        #             \binom{i+m}{i} \binom{n+j}{j} \binom{l+k}{k}$
-        #
-        # Let,
-        # $Y1_{m, n, l} = \sum_{k\le p-m-n-l} C_{m, n, k+l} d_z^k \binom{k+l}{l}$
-        # and,
-        # $Y2_{m, n, l} = \sum_{j\le p-m-n} Y1_{m, j+n, l} d_y^j \binom{j+n}{n}$.
-        #
-        # Then,
-        # $T_{m, n, l} = \sum_{i\le p-m} Y2_{i+m, n, l} d_x^i \binom{i+m}{m}$.
-=======
         #                   d_x^i d_y^j \frac{1}{i! j!}$
         #
         # where $d$ is the distance between the centers and $T$ is the translated
@@ -399,7 +349,6 @@
         #
         # Then,
         # $T_{m, n, l} = \sum_{i\le p-m} Y2_{i+m, n, l} d_x^i \frac{1}{m!}$.
->>>>>>> 00902b32
         #
         # Cost of the above algorithm is $O(p^4)$ for full since each value needs
         # $O(p)$ work and there are $O(p^3)$ values for $T, Y1, Y2$.
@@ -414,38 +363,17 @@
         # are parallel to each other.
         # The number of iterations is one for compressed expansions with
         # elliptic PDEs because the $O(1)$ hyperplanes are parallel to each other.
-<<<<<<< HEAD
-        for axis in set(d for d, _ in tgt_split):
-=======
         for axis in {d for d, _ in tgt_split}:
->>>>>>> 00902b32
             # Use the axis as the first dimension to vary so that the below
             # algorithm is O(p^{d+1}) for full and O(p^{d}) for compressed
             dims = [axis] + list(range(axis)) + \
                     list(range(axis+1, self.dim))
             # Start with source coefficients. Gets updated after each axis.
-<<<<<<< HEAD
-            cur_dim_input_coeffs = src_coeffs   # noqa: N806
-=======
             cur_dim_input_coeffs = src_coeffs
->>>>>>> 00902b32
             # O(1) iterations
             for d in dims:
                 cur_dim_output_coeffs = [0] * len(src_mis)
                 # Only O(p^{d-1}) operations are used in compressed
-<<<<<<< HEAD
-                # All of them are used in full.
-                for i, s in enumerate(src_mis):
-                    # O(p) iterations
-                    for q in range(p+1-sum(s)):
-                        src_mi = list(s)
-                        src_mi[d] += q
-                        src_mi = tuple(src_mi)
-                        if src_mi in src_mi_to_index:
-                            cur_dim_output_coeffs[i] += (dvec[d]/src_rscale)**q * \
-                                     cur_dim_input_coeffs[src_mi_to_index[src_mi]] \
-                                     / factorial(q)
-=======
                 # O(p^d) operations are used in full
                 for out_i, out_mi in enumerate(src_mis):
                     # O(p) iterations
@@ -455,23 +383,11 @@
                             cur_dim_output_coeffs[out_i] += (dvec[d]/src_rscale)**q \
                                 * cur_dim_input_coeffs[src_mi_to_index[src_mi]] \
                                 / factorial(q)
->>>>>>> 00902b32
                 # Y at the end of the iteration becomes the source coefficients
                 # for the next iteration
                 cur_dim_input_coeffs = cur_dim_output_coeffs
 
             for mi in tgt_mis:
-<<<<<<< HEAD
-                # In L2L, source level has same or higher order than target level
-                assert mi in src_mi_to_index
-                # Add to result after scaling
-                result[tgt_mi_to_index[mi]] += \
-                    cur_dim_output_coeffs[src_mi_to_index[mi]] \
-                        * rscale_ratio ** sum(mi)
-
-        # {{{ simpler, functionally equivalent code
-        if 0:
-=======
                 # In L2L, source level usually has same or higher order than target
                 # level. If not, extra coeffs in target level are zero filled.
                 if mi not in src_mi_to_index:
@@ -484,7 +400,6 @@
 
         # {{{ simpler, functionally equivalent code
         if not _fast_version:
->>>>>>> 00902b32
             # Rscale/operand magnitude is fairly sensitive to the order of
             # operations--which is something we don't have fantastic control
             # over at the symbolic level. Scaling dvec, then differentiating,
