__copyright__ = "Copyright (C) 2013 Andreas Kloeckner"

__license__ = """
Permission is hereby granted, free of charge, to any person obtaining a copy
of this software and associated documentation files (the "Software"), to deal
in the Software without restriction, including without limitation the rights
to use, copy, modify, merge, publish, distribute, sublicense, and/or sell
copies of the Software, and to permit persons to whom the Software is
furnished to do so, subject to the following conditions:

The above copyright notice and this permission notice shall be included in
all copies or substantial portions of the Software.

THE SOFTWARE IS PROVIDED "AS IS", WITHOUT WARRANTY OF ANY KIND, EXPRESS OR
IMPLIED, INCLUDING BUT NOT LIMITED TO THE WARRANTIES OF MERCHANTABILITY,
FITNESS FOR A PARTICULAR PURPOSE AND NONINFRINGEMENT. IN NO EVENT SHALL THE
AUTHORS OR COPYRIGHT HOLDERS BE LIABLE FOR ANY CLAIM, DAMAGES OR OTHER
LIABILITY, WHETHER IN AN ACTION OF CONTRACT, TORT OR OTHERWISE, ARISING FROM,
OUT OF OR IN CONNECTION WITH THE SOFTWARE OR THE USE OR OTHER DEALINGS IN
THE SOFTWARE.
"""

import numpy as np
import loopy as lp
import sumpy.symbolic as sym

from loopy.version import MOST_RECENT_LANGUAGE_VERSION
from sumpy.tools import KernelCacheWrapper, to_complex_dtype

import logging
logger = logging.getLogger(__name__)


__doc__ = """

Expansion-to-expansion
----------------------

.. autoclass:: E2EBase
.. autoclass:: E2EFromCSR
.. autoclass:: E2EFromParent
.. autoclass:: E2EFromChildren

"""


# {{{ translation base class

class E2EBase(KernelCacheWrapper):
    def __init__(self, ctx, src_expansion, tgt_expansion,
            name=None, device=None):
        """
        :arg expansion: a subclass of :class:`sympy.expansion.ExpansionBase`
        :arg strength_usage: A list of integers indicating which expression
            uses which source strength indicator. This implicitly specifies the
            number of strength arrays that need to be passed.
            Default: all kernels use the same strength.
        """

        if device is None:
            device = ctx.devices[0]

        if src_expansion is tgt_expansion:
            from sumpy.kernel import TargetDerivativeRemover, SourceDerivativeRemover
            tgt_expansion = src_expansion = src_expansion.with_kernel(
                    SourceDerivativeRemover()(
                        TargetDerivativeRemover()(src_expansion.kernel)))

        else:

            from sumpy.kernel import TargetDerivativeRemover, SourceDerivativeRemover
            src_expansion = src_expansion.with_kernel(
                    SourceDerivativeRemover()(
                        TargetDerivativeRemover()(src_expansion.kernel)))
            tgt_expansion = tgt_expansion.with_kernel(
                    SourceDerivativeRemover()(
                        TargetDerivativeRemover()(tgt_expansion.kernel)))

        self.ctx = ctx
        self.src_expansion = src_expansion
        self.tgt_expansion = tgt_expansion
        self.name = name or self.default_name
        self.device = device
        try:
            self.use_fft = self.tgt_expansion.use_fft
        except AttributeError:
            self.use_fft = False

        if src_expansion.dim != tgt_expansion.dim:
            raise ValueError("source and target expansions must have "
                    "same dimensionality")

        self.dim = src_expansion.dim

    def get_translation_loopy_insns(self):
        from sumpy.symbolic import make_sym_vector
        dvec = make_sym_vector("d", self.dim)

        src_coeff_exprs = [sym.Symbol("src_coeff%d" % i)
                for i in range(len(self.src_expansion))]
        src_rscale = sym.Symbol("src_rscale")

        tgt_rscale = sym.Symbol("tgt_rscale")

        from sumpy.assignment_collection import SymbolicAssignmentCollection
        sac = SymbolicAssignmentCollection()
        tgt_coeff_names = [
                sac.assign_unique("coeff%d" % i, coeff_i)
                for i, coeff_i in enumerate(
                    self.tgt_expansion.translate_from(
                        self.src_expansion, src_coeff_exprs, src_rscale,
                        dvec=dvec, tgt_rscale=tgt_rscale, sac=sac))]

        sac.run_global_cse()

        from sumpy.codegen import to_loopy_insns
        return to_loopy_insns(
                sac.assignments.items(),
                vector_names={"d"},
                pymbolic_expr_maps=[self.tgt_expansion.get_code_transformer()],
                retain_names=tgt_coeff_names,
                )

    def get_cache_key(self):
        return (
                type(self).__name__,
                self.src_expansion,
                self.tgt_expansion,
        )

    def get_optimized_kernel(self):
        # FIXME
        knl = self.get_kernel()
        knl = lp.split_iname(knl, "itgt_box", 16, outer_tag="g.0")

        return knl

# }}}


# {{{ translation from "compressed sparse row"-like source box lists

class E2EFromCSR(E2EBase):
    """Implements translation from a "compressed sparse row"-like source box
    list.
    """

    default_name = "e2e_from_csr"

    def __init__(self, ctx, src_expansion, tgt_expansion,
            name=None, device=None, use_precomputed_exprs=False):
        super().__init__(ctx, src_expansion, tgt_expansion,
            name=name, device=device)
        self.use_precomputed_exprs = use_precomputed_exprs

    def get_translation_loopy_insns(self):
        from sumpy.symbolic import make_sym_vector
        dvec = make_sym_vector("d", self.dim)

        src_coeff_exprs = [sym.Symbol("src_coeff%d" % i)
                for i in range(len(self.src_expansion))]
        src_rscale = sym.Symbol("src_rscale")

        tgt_rscale = sym.Symbol("tgt_rscale")

        extra_kwargs = dict()
        if self.use_precomputed_exprs:
            nprecomputed_exprs = \
                self.tgt_expansion.m2l_global_precompute_nexpr(self.src_expansion)
            precomputed_exprs = [sym.Symbol("precomputed_expr%d" % i)
                for i in range(nprecomputed_exprs)]
            extra_kwargs["precomputed_exprs"] = precomputed_exprs
        else:
            nprecomputed_exprs = 0

        from sumpy.assignment_collection import SymbolicAssignmentCollection
        sac = SymbolicAssignmentCollection()
        tgt_coeff_names = [
                sac.assign_unique("coeff%d" % i, coeff_i)
                for i, coeff_i in enumerate(
                    self.tgt_expansion.translate_from(
                        self.src_expansion, src_coeff_exprs, src_rscale,
                        dvec, tgt_rscale, sac, *extra_kwargs))]

        sac.run_global_cse()

        from sumpy.codegen import to_loopy_insns
        return to_loopy_insns(
                sac.assignments.items(),
                vector_names=set(["d"]),
                pymbolic_expr_maps=[self.tgt_expansion.get_code_transformer()],
                retain_names=tgt_coeff_names,
                complex_dtype=np.complex128  # FIXME
                )

    def get_kernel(self):
        ncoeff_src = len(self.src_expansion)
        ncoeff_tgt = len(self.tgt_expansion)

        if self.use_precomputed_exprs:
            nprecomputed_exprs = \
                self.tgt_expansion.m2l_global_precompute_nexpr(self.src_expansion)
        else:
            nprecomputed_exprs = 0

        # To clarify terminology:
        #
        # isrc_box -> The index in a list of (in this case, source) boxes
        # src_ibox -> The (global) box number for the (in this case, source) box
        #
        # (same for itgt_box, tgt_ibox)

        from sumpy.tools import gather_loopy_arguments
        loopy_knl = lp.make_kernel(
                [
                    "{[itgt_box]: 0<=itgt_box<ntgt_boxes}",
                    "{[isrc_box]: isrc_start<=isrc_box<isrc_stop}",
                    "{[idim]: 0<=idim<dim}",
                    ],
                ["""
                for itgt_box
                    <> tgt_ibox = target_boxes[itgt_box]

                    <> tgt_center[idim] = centers[idim, tgt_ibox] \

                    <> isrc_start = src_box_starts[itgt_box]
                    <> isrc_stop = src_box_starts[itgt_box+1]

                    for isrc_box
                        <> src_ibox = src_box_lists[isrc_box] \
                                {id=read_src_ibox}

                        <> src_center[idim] = centers[idim, src_ibox] {dup=idim}
                        <> d[idim] = tgt_center[idim] - src_center[idim] \
                            {dup=idim}
                        """] + (["""
                        <> translation_class = \
                                m2l_translation_classes_lists[isrc_box]
                        <> translation_class_rel = translation_class - \
                                                    translation_classes_level_start
                        """] if nprecomputed_exprs != 0 else []) + ["""
                        <> precomputed_expr{idx} = \
                            m2l_precomputed_exprs[translation_class_rel, {idx}]
                        """.format(idx=idx) for idx in range(
                            nprecomputed_exprs)] + ["""
                        <> src_coeff{coeffidx} = \
                            src_expansions[src_ibox - src_base_ibox, {coeffidx}] \
                            {{dep=read_src_ibox}}
                        """.format(coeffidx=i) for i in range(ncoeff_src)] + [

                        ] + self.get_translation_loopy_insns() + ["""
                    end

                    """] + ["""
                    tgt_expansions[tgt_ibox - tgt_base_ibox, {coeffidx}] = \
                            simul_reduce(sum, isrc_box, coeff{coeffidx}) \
                            {{id_prefix=write_expn}}
                    """.format(coeffidx=i) for i in range(ncoeff_tgt)] + ["""
                end
                """],
                [
                    lp.GlobalArg("centers", None, shape="dim, aligned_nboxes"),
                    lp.ValueArg("src_rscale,tgt_rscale", None),
                    lp.GlobalArg("src_box_starts, src_box_lists",
                        None, shape=None, strides=(1,), offset=lp.auto),
                    lp.ValueArg("aligned_nboxes,tgt_base_ibox,src_base_ibox",
                        np.int32),
                    lp.ValueArg("nsrc_level_boxes,ntgt_level_boxes",
                        np.int32),
                    lp.GlobalArg("src_expansions", None,
                        shape=("nsrc_level_boxes", ncoeff_src), offset=lp.auto),
                    lp.GlobalArg("tgt_expansions", None,
                        shape=("ntgt_level_boxes", ncoeff_tgt), offset=lp.auto),
                    "..."
                ] + ([
                    lp.ValueArg("translation_classes_level_start",
                        np.int32),
                    lp.GlobalArg("m2l_precomputed_exprs", None,
                        shape=("ntranslation_classes", nprecomputed_exprs),
                        offset=lp.auto),
                    lp.GlobalArg("m2l_translation_classes_lists", np.int32,
                        shape=("ntranslation_classes_lists"), strides=(1,),
                        offset=lp.auto),
                    lp.ValueArg("ntranslation_classes, ntranslation_classes_lists",
                        np.int32),
                ] if nprecomputed_exprs != 0 else [])
                + gather_loopy_arguments([self.src_expansion, self.tgt_expansion]),
                name=self.name,
                assumptions="ntgt_boxes>=1",
                silenced_warnings="write_race(write_expn*)",
                default_offset=lp.auto,
                fixed_parameters=dict(dim=self.dim,
                                      nprecomputed_exprs=nprecomputed_exprs),
                lang_version=MOST_RECENT_LANGUAGE_VERSION
                )

        for knl in [self.src_expansion.kernel, self.tgt_expansion.kernel]:
            loopy_knl = knl.prepare_loopy_kernel(loopy_knl)

        loopy_knl = lp.tag_inames(loopy_knl, "idim*:unr")
        loopy_knl = lp.tag_inames(loopy_knl, dict(idim="unr"))
        loopy_knl = lp.set_options(loopy_knl,
                enforce_variable_access_ordered="no_check")

        return loopy_knl

    def get_cache_key(self):
        return (
                type(self).__name__,
                self.src_expansion,
                self.tgt_expansion, self.use_precomputed_exprs)

    def __call__(self, queue, **kwargs):
        """
        :arg src_expansions:
        :arg src_box_starts:
        :arg src_box_lists:
        :arg src_rscale:
        :arg tgt_rscale:
        :arg centers:
        """
        knl = self.get_cached_optimized_kernel()

        centers = kwargs.pop("centers")
        # "1" may be passed for rscale, which won't have its type
        # meaningfully inferred. Make the type of rscale explicit.
        src_rscale = centers.dtype.type(kwargs.pop("src_rscale"))
        tgt_rscale = centers.dtype.type(kwargs.pop("tgt_rscale"))

        return knl(queue,
                centers=centers,
                src_rscale=src_rscale, tgt_rscale=tgt_rscale,
                **kwargs)


class E2EFromCSRTranslationClassesPrecompute(E2EFromCSR):
    """Implements precomputing the translation classes dependent
    derivatives.
    """
    default_name = "e2e_from_csr_translation_classes_precompute"

<<<<<<< HEAD
    def get_translation_loopy_insns(self, result_dtype):
=======
    def get_translation_loopy_insns(self):
>>>>>>> 5c59bc1c
        from sumpy.symbolic import make_sym_vector
        dvec = make_sym_vector("d", self.dim)

        src_rscale = sym.Symbol("src_rscale")
        tgt_rscale = sym.Symbol("tgt_rscale")

        from sumpy.assignment_collection import SymbolicAssignmentCollection
        sac = SymbolicAssignmentCollection()
        tgt_coeff_names = [
                sac.assign_unique("precomputed_expr%d" % i, coeff_i)
                for i, coeff_i in enumerate(
                    self.tgt_expansion.m2l_global_precompute_exprs(
                        self.src_expansion, src_rscale,
                        dvec, tgt_rscale, sac))]

        sac.run_global_cse()

        from sumpy.codegen import to_loopy_insns
        return to_loopy_insns(
                sac.assignments.items(),
                vector_names=set(["d"]),
                pymbolic_expr_maps=[self.tgt_expansion.get_code_transformer()],
                retain_names=tgt_coeff_names,
<<<<<<< HEAD
                complex_dtype=to_complex_dtype(result_dtype),
                )

    def get_kernel(self, result_dtype):
=======
                complex_dtype=np.complex128  # FIXME
                )

    def get_kernel(self):
>>>>>>> 5c59bc1c
        nprecomputed_exprs = \
            self.tgt_expansion.m2l_global_precompute_nexpr(self.src_expansion)
        from sumpy.tools import gather_loopy_arguments
        loopy_knl = lp.make_kernel(
                [
                    "{[itr_class]: 0<=itr_class<ntranslation_classes}",
                    "{[idim]: 0<=idim<dim}",
                    ],
                ["""
                for itr_class
                    <> d[idim] = m2l_translation_vectors[idim, \
                            itr_class + translation_classes_level_start] {dup=idim}

<<<<<<< HEAD
                    """] + self.get_translation_loopy_insns(result_dtype) + ["""
=======
                    """] + self.get_translation_loopy_insns() + ["""
>>>>>>> 5c59bc1c
                    m2l_precomputed_exprs[itr_class, {idx}] = precomputed_expr{idx}
                    """.format(idx=i) for i in range(nprecomputed_exprs)] + ["""
                end
                """],
                [
                    lp.ValueArg("src_rscale", None),
                    lp.GlobalArg("m2l_precomputed_exprs", None,
                        shape=("ntranslation_classes", nprecomputed_exprs),
                        offset=lp.auto),
                    lp.GlobalArg("m2l_translation_vectors", None,
                        shape=("dim", "ntranslation_vectors")),
                    lp.ValueArg("ntranslation_classes", np.int32),
                    lp.ValueArg("ntranslation_vectors", np.int32),
                    lp.ValueArg("translation_classes_level_start", np.int32),
                    "..."
                ] + gather_loopy_arguments([self.src_expansion, self.tgt_expansion]),
                name=self.name,
                assumptions="ntranslation_classes>=1",
                default_offset=lp.auto,
                fixed_parameters=dict(dim=self.dim),
                lang_version=MOST_RECENT_LANGUAGE_VERSION
                )

        for knl in [self.src_expansion.kernel, self.tgt_expansion.kernel]:
            loopy_knl = knl.prepare_loopy_kernel(loopy_knl)

        loopy_knl = lp.tag_inames(loopy_knl, "idim*:unr")
        loopy_knl = lp.tag_inames(loopy_knl, dict(idim="unr"))

        return loopy_knl

<<<<<<< HEAD
    def get_optimized_kernel(self, result_dtype):
        # FIXME
        knl = self.get_kernel(result_dtype)
=======
    def get_optimized_kernel(self):
        # FIXME
        knl = self.get_kernel()
>>>>>>> 5c59bc1c
        knl = lp.split_iname(knl, "itr_class", 16, outer_tag="g.0")

        return knl

    def __call__(self, queue, **kwargs):
        """
        :arg src_rscale:
        :arg translation_classes_level_start:
        :arg ntranslation_classes:
        :arg m2l_precomputed_exprs:
        :arg m2l_translation_vectors:
        """
<<<<<<< HEAD
=======
        knl = self.get_cached_optimized_kernel()

>>>>>>> 5c59bc1c
        m2l_translation_vectors = kwargs.pop("m2l_translation_vectors")
        # "1" may be passed for rscale, which won't have its type
        # meaningfully inferred. Make the type of rscale explicit.
        src_rscale = m2l_translation_vectors.dtype.type(kwargs.pop("src_rscale"))

<<<<<<< HEAD
        m2l_precomputed_exprs = kwargs.pop("m2l_precomputed_exprs")
        result_dtype = m2l_precomputed_exprs.dtype

        knl = self.get_cached_optimized_kernel(result_dtype=result_dtype)

        return knl(queue,
                src_rscale=src_rscale,
                m2l_translation_vectors=m2l_translation_vectors,
                m2l_precomputed_exprs=m2l_precomputed_exprs,
                **kwargs)

# }}}


# {{{

class E2EFromCSRTranslationInvariant(E2EFromCSR):
    """Implements translation from a "compressed sparse row"-like source box
    list for translation invariant Kernels.
    """
    default_name = "e2e_from_csr_translation_invariant"

    def get_translation_loopy_insns(self, result_dtype):
        from sumpy.symbolic import make_sym_vector
        dvec = make_sym_vector("d", self.dim)

        src_rscale = sym.Symbol("src_rscale")

        tgt_rscale = sym.Symbol("tgt_rscale")

        nprecomputed_exprs = \
            self.tgt_expansion.m2l_global_precompute_nexpr(self.src_expansion)

        if self.use_fft:
            ncoeff_src = nprecomputed_exprs
        else:
            ncoeff_src = len(self.src_expansion)

        src_coeff_exprs = [sym.Symbol("src_coeff%d" % i)
                for i in range(ncoeff_src)]

        precomputed_exprs = [sym.Symbol("precomputed_expr%d" % i)
                for i in range(nprecomputed_exprs)]

        from sumpy.assignment_collection import SymbolicAssignmentCollection
        sac = SymbolicAssignmentCollection()
        tgt_coeff_names = [
                sac.assign_unique("coeff%d" % i, coeff_i)
                for i, coeff_i in enumerate(
                    self.tgt_expansion.translate_from(
                        self.src_expansion, src_coeff_exprs, src_rscale,
                        dvec, tgt_rscale, sac=sac,
                        precomputed_exprs=precomputed_exprs))]

        sac.run_global_cse()

        from sumpy.codegen import to_loopy_insns
        return to_loopy_insns(
                sac.assignments.items(),
                vector_names=set(["d"]),
                pymbolic_expr_maps=[self.tgt_expansion.get_code_transformer()],
                retain_names=tgt_coeff_names,
                complex_dtype=to_complex_dtype(result_dtype),
                )

    def get_postprocess_loopy_insns(self, result_dtype):

        ncoeff_tgt = len(self.tgt_expansion)
        nprecomputed_exprs = \
            self.tgt_expansion.m2l_global_precompute_nexpr(self.src_expansion)

        if self.use_fft:
            ncoeff_tgt = nprecomputed_exprs

        from sumpy.assignment_collection import SymbolicAssignmentCollection
        sac = SymbolicAssignmentCollection()

        tgt_coeff_exprs = [
            sym.Symbol("coeff_sum%d" % i) for i in range(ncoeff_tgt)
        ]

        src_rscale = sym.Symbol("src_rscale")
        tgt_rscale = sym.Symbol("tgt_rscale")

        if self.use_fft:
            tgt_coeff_post_exprs = self.tgt_expansion.m2l_postprocess_exprs(
                self.src_expansion, tgt_coeff_exprs, src_rscale, tgt_rscale,
                sac=sac)
            if result_dtype in (np.float32, np.float64):
                real_func = sym.Function("real")
                tgt_coeff_post_exprs = [real_func(expr) for expr in
                    tgt_coeff_post_exprs]
        else:
            tgt_coeff_post_exprs = tgt_coeff_exprs

        tgt_coeff_post_names = [
            sac.assign_unique("coeff_post%d" % i, coeff)
            for i, coeff in enumerate(tgt_coeff_post_exprs)
        ]

        sac.run_global_cse()

        from sumpy.codegen import to_loopy_insns
        insns = to_loopy_insns(
                sac.assignments.items(),
                vector_names=set(["d"]),
                pymbolic_expr_maps=[self.tgt_expansion.get_code_transformer()],
                retain_names=tgt_coeff_post_names,
                complex_dtype=to_complex_dtype(result_dtype),
                )
        return insns

    def get_kernel(self, result_dtype):
        ncoeff_src = len(self.src_expansion)
        ncoeff_tgt = len(self.tgt_expansion)
        ncoeff_tgt_post = len(self.tgt_expansion)
        nprecomputed_exprs = \
            self.tgt_expansion.m2l_global_precompute_nexpr(self.src_expansion)

        if self.use_fft:
            ncoeff_src = nprecomputed_exprs
            ncoeff_tgt = nprecomputed_exprs

        # To clarify terminology:
        #
        # isrc_box -> The index in a list of (in this case, source) boxes
        # src_ibox -> The (global) box number for the (in this case, source) box
        #
        # (same for itgt_box, tgt_ibox)

        from sumpy.tools import gather_loopy_arguments
        loopy_knl = lp.make_kernel(
                [
                    "{[itgt_box]: 0<=itgt_box<ntgt_boxes}",
                    "{[isrc_box]: isrc_start<=isrc_box<isrc_stop}",
                    "{[idim]: 0<=idim<dim}",
                    ],
                ["""
                for itgt_box
                    <> tgt_ibox = target_boxes[itgt_box]

                    <> tgt_center[idim] = centers[idim, tgt_ibox] \

                    <> isrc_start = src_box_starts[itgt_box]
                    <> isrc_stop = src_box_starts[itgt_box+1]

                    for isrc_box
                        <> src_ibox = src_box_lists[isrc_box] \
                                {id=read_src_ibox}

                        <> src_center[idim] = centers[idim, src_ibox] {dup=idim}
                        <> d[idim] = tgt_center[idim] - src_center[idim] \
                            {dup=idim}
                        <> translation_class = \
                                m2l_translation_classes_lists[isrc_box]
                        <> translation_class_rel = translation_class - \
                                                    translation_classes_level_start
                        """] + ["""
                        <> precomputed_expr{idx} = \
                            m2l_precomputed_exprs[translation_class_rel, {idx}]
                        """.format(idx=idx) for idx in range(
                            nprecomputed_exprs)] + ["""
                        <> src_coeff{coeffidx} = \
                            src_expansions[src_ibox - src_base_ibox, {coeffidx}] \
                            {{dep=read_src_ibox}}
                        """.format(coeffidx=i) for i in range(ncoeff_src)] + [

                        ] + self.get_translation_loopy_insns(result_dtype) + ["""
                    end
                    """] + ["""
                    <> coeff_sum{coeffidx} = \
                        simul_reduce(sum, isrc_box, coeff{coeffidx})
                    """.format(coeffidx=i) for i in range(ncoeff_tgt)] + [
                    ] + self.get_postprocess_loopy_insns(result_dtype) + ["""
                    tgt_expansions[tgt_ibox - tgt_base_ibox, {coeffidx}] = \
                            coeff_post{coeffidx} {{id_prefix=write_expn}}
                    """.format(coeffidx=i) for i in range(ncoeff_tgt_post)] + ["""
                end
                """],
                [
                    lp.GlobalArg("centers", None, shape="dim, aligned_nboxes"),
                    lp.ValueArg("src_rscale,tgt_rscale", None),
                    lp.GlobalArg("src_box_starts, src_box_lists",
                        None, shape=None, strides=(1,), offset=lp.auto),
                    lp.ValueArg("aligned_nboxes,tgt_base_ibox,src_base_ibox",
                        np.int32),
                    lp.ValueArg("nsrc_level_boxes,ntgt_level_boxes",
                        np.int32),
                    lp.ValueArg("translation_classes_level_start",
                        np.int32),
                    lp.GlobalArg("src_expansions", None,
                        shape=("nsrc_level_boxes", ncoeff_src), offset=lp.auto),
                    lp.GlobalArg("tgt_expansions", None, offset=lp.auto,
                        shape=("ntgt_level_boxes", ncoeff_tgt_post)),
                    lp.ValueArg("ntranslation_classes, ntranslation_classes_lists",
                        np.int32),
                    lp.GlobalArg("m2l_translation_classes_lists", np.int32,
                        shape=("ntranslation_classes_lists"), strides=(1,),
                        offset=lp.auto),
                    lp.GlobalArg("m2l_precomputed_exprs", None,
                        shape=("ntranslation_classes", nprecomputed_exprs),
                        offset=lp.auto),
                    "..."
                ] + gather_loopy_arguments([self.src_expansion, self.tgt_expansion]),
                name=self.name,
                assumptions="ntgt_boxes>=1",
                silenced_warnings="write_race(write_expn*)",
                default_offset=lp.auto,
                fixed_parameters=dict(dim=self.dim,
                                      nprecomputed_exprs=nprecomputed_exprs),
                lang_version=MOST_RECENT_LANGUAGE_VERSION
                )

        for expn in [self.src_expansion.kernel, self.tgt_expansion.kernel]:
            loopy_knl = expn.prepare_loopy_kernel(loopy_knl)

        loopy_knl = lp.tag_inames(loopy_knl, "idim*:unr")
        loopy_knl = lp.tag_inames(loopy_knl, dict(idim="unr"))
        loopy_knl = lp.set_options(loopy_knl,
                enforce_variable_access_ordered="no_check")
        return loopy_knl

    def get_optimized_kernel(self, result_dtype):
        # FIXME
        knl = self.get_kernel(result_dtype)
        knl = lp.split_iname(knl, "itgt_box", 16, outer_tag="g.0")

        return knl

    def __call__(self, queue, **kwargs):
        """
        :arg src_expansions:
        :arg tgt_expansions:
        :arg src_box_starts:
        :arg src_box_lists:
        :arg src_rscale:
        :arg tgt_rscale:
        :arg centers:
        """
        centers = kwargs.pop("centers")
        # "1" may be passed for rscale, which won't have its type
        # meaningfully inferred. Make the type of rscale explicit.
        src_rscale = centers.dtype.type(kwargs.pop("src_rscale"))
        tgt_rscale = centers.dtype.type(kwargs.pop("tgt_rscale"))

        tgt_expansions = kwargs.pop("tgt_expansions")
        result_dtype = tgt_expansions.dtype

        knl = self.get_cached_optimized_kernel(result_dtype=result_dtype)

        return knl(queue,
                centers=centers,
                src_rscale=src_rscale, tgt_rscale=tgt_rscale,
                tgt_expansions=tgt_expansions,
                **kwargs)


class E2EFromCSRWithFFTPreprocess(E2EFromCSR):
    """Implements preprocessing the multipole expansions
    for M2L with FFT.
    """
    default_name = "e2e_from_csr_with_fft_preprocess"

    def get_translation_loopy_insns(self, result_dtype):
        src_coeff_exprs = [sym.Symbol("src_coeff%d" % i)
                for i in range(len(self.src_expansion))]

        src_rscale = sym.Symbol("src_rscale")

        from sumpy.assignment_collection import SymbolicAssignmentCollection
        sac = SymbolicAssignmentCollection()

        pp_src_coeff_names = [
                sac.assign_unique("pp_src_coeff%d" % i, coeff_i)
                for i, coeff_i in enumerate(
                    self.tgt_expansion.m2l_preprocess_exprs(
                        self.src_expansion, src_coeff_exprs,
                        sac=sac, src_rscale=src_rscale))]

        sac.run_global_cse()

        from sumpy.codegen import to_loopy_insns
        return to_loopy_insns(
                sac.assignments.items(),
                vector_names=set(["d"]),
                pymbolic_expr_maps=[self.tgt_expansion.get_code_transformer()],
                retain_names=pp_src_coeff_names,
                complex_dtype=to_complex_dtype(result_dtype),
                )

    def get_kernel(self, result_dtype):
        nsrc_coeffs = len(self.src_expansion)
        npp_src_coeffs = \
            self.tgt_expansion.m2l_global_precompute_nexpr(self.src_expansion)
        from sumpy.tools import gather_loopy_arguments
        loopy_knl = lp.make_kernel(
                [
                    "{[isrc_box]: 0<=isrc_box<nsrc_boxes}",
                    ],
                ["""
                for isrc_box
                """] + ["""
                    <> src_coeff{idx} = src_expansions[isrc_box, {idx}]
                """.format(idx=i) for i in range(nsrc_coeffs)] + [
                ] + self.get_translation_loopy_insns(result_dtype) + ["""
                    pp_src_expansions[isrc_box, {idx}] = pp_src_coeff{idx}
                    """.format(idx=i) for i in range(npp_src_coeffs)] + ["""
                end
                """],
                [
                    lp.ValueArg("nsrc_boxes", np.int32),
                    lp.ValueArg("src_rscale", lp.auto),
                    lp.GlobalArg("src_expansions", None,
                        shape=("nsrc_boxes", nsrc_coeffs), offset=lp.auto),
                    lp.GlobalArg("pp_src_expansions", None,
                        shape=("nsrc_boxes", npp_src_coeffs), offset=lp.auto),
                    "..."
                ] + gather_loopy_arguments([self.src_expansion, self.tgt_expansion]),
                name=self.name,
                assumptions="nsrc_boxes>=1",
                default_offset=lp.auto,
                fixed_parameters=dict(dim=self.dim),
                lang_version=MOST_RECENT_LANGUAGE_VERSION
                )

        for expn in [self.src_expansion.kernel, self.tgt_expansion.kernel]:
            loopy_knl = expn.prepare_loopy_kernel(loopy_knl)

        loopy_knl = lp.set_options(loopy_knl,
                enforce_variable_access_ordered="no_check")
        return loopy_knl

    def get_optimized_kernel(self, result_dtype):
        # FIXME
        knl = self.get_kernel(result_dtype)
        knl = lp.split_iname(knl, "isrc_box", 16, outer_tag="g.0")
        return knl

    def __call__(self, queue, **kwargs):
        """
        :arg src_expansions
        :arg pp_src_expansions
        """
        pp_src_expansions = kwargs.pop("pp_src_expansions")
        result_dtype = pp_src_expansions.dtype
        knl = self.get_cached_optimized_kernel(result_dtype=result_dtype)
        return knl(queue, pp_src_expansions=pp_src_expansions, **kwargs)
=======
        return knl(queue,
                src_rscale=src_rscale,
                m2l_translation_vectors=m2l_translation_vectors,
                **kwargs)

>>>>>>> 5c59bc1c
# }}}


# {{{ translation from a box's children

class E2EFromChildren(E2EBase):
    default_name = "e2e_from_children"

    def get_kernel(self):
        if self.src_expansion is not self.tgt_expansion:
            raise RuntimeError("%s requires that the source "
                    "and target expansion are the same object"
                    % type(self).__name__)

        ncoeffs = len(self.src_expansion)

        # To clarify terminology:
        #
        # isrc_box -> The index in a list of (in this case, source) boxes
        # src_ibox -> The (global) box number for the (in this case, source) box
        #
        # (same for itgt_box, tgt_ibox)

        loopy_insns = [
                insn.copy(
                    predicates=insn.predicates | frozenset(["is_src_box_valid"]),
                    id=lp.UniqueName("compute_coeff"))
                for insn in self.get_translation_loopy_insns()]

        from sumpy.tools import gather_loopy_arguments
        loopy_knl = lp.make_kernel(
                [
                    "{[itgt_box]: 0<=itgt_box<ntgt_boxes}",
                    "{[isrc_box]: 0<=isrc_box<nchildren}",
                    "{[idim]: 0<=idim<dim}",
                    ],
                ["""
                for itgt_box
                    <> tgt_ibox = target_boxes[itgt_box]

                    <> tgt_center[idim] = centers[idim, tgt_ibox] \

                    for isrc_box
                        <> src_ibox = box_child_ids[isrc_box,tgt_ibox] \
                                {id=read_src_ibox}
                        <> is_src_box_valid = src_ibox != 0

                        if is_src_box_valid
                            <> src_center[idim] = centers[idim, src_ibox] {dup=idim}
                            <> d[idim] = tgt_center[idim] - src_center[idim] \
                                    {dup=idim}

                            """] + ["""
                            <> src_coeff{i} = \
                                src_expansions[src_ibox - src_base_ibox, {i}] \
                                {{id_prefix=read_coeff,dep=read_src_ibox}}
                            """.format(i=i) for i in range(ncoeffs)] + [
                            ] + loopy_insns + ["""
                            tgt_expansions[tgt_ibox - tgt_base_ibox, {i}] = \
                                tgt_expansions[tgt_ibox - tgt_base_ibox, {i}] \
                                + coeff{i} \
                                {{id_prefix=write_expn,dep=compute_coeff*,
                                    nosync=read_coeff*}}
                            """.format(i=i) for i in range(ncoeffs)] + ["""
                        end
                    end
                end
                """],
                [
                    lp.GlobalArg("target_boxes", None, shape=lp.auto,
                        offset=lp.auto),
                    lp.GlobalArg("centers", None, shape="dim, aligned_nboxes"),
                    lp.ValueArg("src_rscale,tgt_rscale", None),
                    lp.GlobalArg("box_child_ids", None,
                        shape="nchildren, aligned_nboxes"),
                    lp.GlobalArg("tgt_expansions", None,
                        shape=("ntgt_level_boxes", ncoeffs), offset=lp.auto),
                    lp.GlobalArg("src_expansions", None,
                        shape=("nsrc_level_boxes", ncoeffs), offset=lp.auto),
                    lp.ValueArg("src_base_ibox,tgt_base_ibox", np.int32),
                    lp.ValueArg("ntgt_level_boxes,nsrc_level_boxes", np.int32),
                    lp.ValueArg("aligned_nboxes", np.int32),
                    "..."
                ] + gather_loopy_arguments([self.src_expansion, self.tgt_expansion]),
                name=self.name,
                assumptions="ntgt_boxes>=1",
                silenced_warnings="write_race(write_expn*)",
                fixed_parameters=dict(dim=self.dim, nchildren=2**self.dim),
                lang_version=MOST_RECENT_LANGUAGE_VERSION)

        for knl in [self.src_expansion.kernel, self.tgt_expansion.kernel]:
            loopy_knl = knl.prepare_loopy_kernel(loopy_knl)

        loopy_knl = lp.tag_inames(loopy_knl, "idim*:unr")
        loopy_knl = lp.set_options(loopy_knl,
                enforce_variable_access_ordered="no_check")

        return loopy_knl

    def __call__(self, queue, **kwargs):
        """
        :arg src_expansions:
        :arg src_box_starts:
        :arg src_box_lists:
        :arg src_rscale:
        :arg tgt_rscale:
        :arg centers:
        """
        knl = self.get_cached_optimized_kernel()

        centers = kwargs.pop("centers")
        # "1" may be passed for rscale, which won't have its type
        # meaningfully inferred. Make the type of rscale explicit.
        src_rscale = centers.dtype.type(kwargs.pop("src_rscale"))
        tgt_rscale = centers.dtype.type(kwargs.pop("tgt_rscale"))

        return knl(queue,
                centers=centers,
                src_rscale=src_rscale, tgt_rscale=tgt_rscale,
                **kwargs)

# }}}


# {{{ translation from a box's parent

class E2EFromParent(E2EBase):
    default_name = "e2e_from_parent"

    def get_kernel(self):
        if self.src_expansion is not self.tgt_expansion:
            raise RuntimeError("%s requires that the source "
                    "and target expansion are the same object"
                    % self.default_name)

        ncoeffs = len(self.src_expansion)

        # To clarify terminology:
        #
        # isrc_box -> The index in a list of (in this case, source) boxes
        # src_ibox -> The (global) box number for the (in this case, source) box
        #
        # (same for itgt_box, tgt_ibox)

        from sumpy.tools import gather_loopy_arguments
        loopy_knl = lp.make_kernel(
                [
                    "{[itgt_box]: 0<=itgt_box<ntgt_boxes}",
                    "{[idim]: 0<=idim<dim}",
                    ],
                ["""
                for itgt_box
                    <> tgt_ibox = target_boxes[itgt_box]

                    <> tgt_center[idim] = centers[idim, tgt_ibox] \

                    <> src_ibox = box_parent_ids[tgt_ibox] \
                        {id=read_src_ibox}

                    <> src_center[idim] = centers[idim, src_ibox] {dup=idim}
                    <> d[idim] = tgt_center[idim] - src_center[idim] {dup=idim}

                    """] + ["""
                    <> src_coeff{i} = \
                        src_expansions[src_ibox - src_base_ibox, {i}] \
                        {{id_prefix=read_expn,dep=read_src_ibox}}
                    """.format(i=i) for i in range(ncoeffs)] + [

                    ] + self.get_translation_loopy_insns() + ["""

                    tgt_expansions[tgt_ibox - tgt_base_ibox, {i}] = \
                        tgt_expansions[tgt_ibox - tgt_base_ibox, {i}] + coeff{i} \
                        {{id_prefix=write_expn,nosync=read_expn*}}
                    """.format(i=i) for i in range(ncoeffs)] + ["""
                end
                """],
                [
                    lp.GlobalArg("target_boxes", None, shape=lp.auto,
                        offset=lp.auto),
                    lp.GlobalArg("centers", None, shape="dim, naligned_boxes"),
                    lp.ValueArg("src_rscale,tgt_rscale", None),
                    lp.ValueArg("naligned_boxes,nboxes", np.int32),
                    lp.ValueArg("tgt_base_ibox,src_base_ibox", np.int32),
                    lp.ValueArg("ntgt_level_boxes,nsrc_level_boxes", np.int32),
                    lp.GlobalArg("box_parent_ids", None, shape="nboxes"),
                    lp.GlobalArg("tgt_expansions", None,
                        shape=("ntgt_level_boxes", ncoeffs), offset=lp.auto),
                    lp.GlobalArg("src_expansions", None,
                        shape=("nsrc_level_boxes", ncoeffs), offset=lp.auto),
                    "..."
                ] + gather_loopy_arguments([self.src_expansion, self.tgt_expansion]),
                name=self.name, assumptions="ntgt_boxes>=1",
                silenced_warnings="write_race(write_expn*)",
                fixed_parameters=dict(dim=self.dim, nchildren=2**self.dim),
                lang_version=MOST_RECENT_LANGUAGE_VERSION)

        for knl in [self.src_expansion.kernel, self.tgt_expansion.kernel]:
            loopy_knl = knl.prepare_loopy_kernel(loopy_knl)

        loopy_knl = lp.tag_inames(loopy_knl, "idim*:unr")

        return loopy_knl

    def __call__(self, queue, **kwargs):
        """
        :arg src_expansions:
        :arg src_box_starts:
        :arg src_box_lists:
        :arg src_rscale:
        :arg tgt_rscale:
        :arg centers:
        """
        knl = self.get_cached_optimized_kernel()

        centers = kwargs.pop("centers")
        # "1" may be passed for rscale, which won't have its type
        # meaningfully inferred. Make the type of rscale explicit.
        src_rscale = centers.dtype.type(kwargs.pop("src_rscale"))
        tgt_rscale = centers.dtype.type(kwargs.pop("tgt_rscale"))

        return knl(queue,
                centers=centers,
                src_rscale=src_rscale, tgt_rscale=tgt_rscale,
                **kwargs)

# }}}

# vim: foldmethod=marker<|MERGE_RESOLUTION|>--- conflicted
+++ resolved
@@ -153,12 +153,10 @@
             name=name, device=device)
         self.use_precomputed_exprs = use_precomputed_exprs
 
-    def get_translation_loopy_insns(self):
+    def get_translation_loopy_insns(self, result_dtype):
         from sumpy.symbolic import make_sym_vector
         dvec = make_sym_vector("d", self.dim)
 
-        src_coeff_exprs = [sym.Symbol("src_coeff%d" % i)
-                for i in range(len(self.src_expansion))]
         src_rscale = sym.Symbol("src_rscale")
 
         tgt_rscale = sym.Symbol("tgt_rscale")
@@ -168,10 +166,20 @@
             nprecomputed_exprs = \
                 self.tgt_expansion.m2l_global_precompute_nexpr(self.src_expansion)
             precomputed_exprs = [sym.Symbol("precomputed_expr%d" % i)
-                for i in range(nprecomputed_exprs)]
             extra_kwargs["precomputed_exprs"] = precomputed_exprs
         else:
             nprecomputed_exprs = 0
+
+        if self.use_fft:
+            ncoeff_src = nprecomputed_exprs
+        else:
+            ncoeff_src = len(self.src_expansion)
+
+        src_coeff_exprs = [sym.Symbol("src_coeff%d" % i)
+                for i in range(ncoeff_src)]
+
+        precomputed_exprs = [sym.Symbol("precomputed_expr%d" % i)
+                for i in range(nprecomputed_exprs)]
 
         from sumpy.assignment_collection import SymbolicAssignmentCollection
         sac = SymbolicAssignmentCollection()
@@ -190,18 +198,62 @@
                 vector_names=set(["d"]),
                 pymbolic_expr_maps=[self.tgt_expansion.get_code_transformer()],
                 retain_names=tgt_coeff_names,
-                complex_dtype=np.complex128  # FIXME
+                complex_dtype=to_complex_dtype(result_dtype),
                 )
 
-    def get_kernel(self):
-        ncoeff_src = len(self.src_expansion)
+    def get_postprocess_loopy_insns(self, result_dtype):
+
         ncoeff_tgt = len(self.tgt_expansion)
-
         if self.use_precomputed_exprs:
             nprecomputed_exprs = \
                 self.tgt_expansion.m2l_global_precompute_nexpr(self.src_expansion)
         else:
             nprecomputed_exprs = 0
+
+        if self.use_fft:
+            ncoeff_tgt = nprecomputed_exprs
+
+        from sumpy.assignment_collection import SymbolicAssignmentCollection
+        sac = SymbolicAssignmentCollection()
+
+        tgt_coeff_exprs = [
+            sym.Symbol("coeff_sum%d" % i) for i in range(ncoeff_tgt)
+        ]
+
+        src_rscale = sym.Symbol("src_rscale")
+        tgt_rscale = sym.Symbol("tgt_rscale")
+
+        if self.use_fft:
+            tgt_coeff_post_exprs = self.tgt_expansion.m2l_postprocess_exprs(
+                self.src_expansion, tgt_coeff_exprs, src_rscale, tgt_rscale,
+                sac=sac)
+            if result_dtype in (np.float32, np.float64):
+                real_func = sym.Function("real")
+                tgt_coeff_post_exprs = [real_func(expr) for expr in
+                    tgt_coeff_post_exprs]
+        else:
+            tgt_coeff_post_exprs = tgt_coeff_exprs
+
+        tgt_coeff_post_names = [
+            sac.assign_unique("coeff_post%d" % i, coeff)
+            for i, coeff in enumerate(tgt_coeff_post_exprs)
+        ]
+
+        sac.run_global_cse()
+
+        from sumpy.codegen import to_loopy_insns
+        insns = to_loopy_insns(
+                sac.assignments.items(),
+                vector_names=set(["d"]),
+                pymbolic_expr_maps=[self.tgt_expansion.get_code_transformer()],
+                retain_names=tgt_coeff_post_names,
+                complex_dtype=to_complex_dtype(result_dtype),
+                )
+        return insns
+
+    def get_kernel(self):
+        ncoeff_src = len(self.src_expansion)
+        ncoeff_tgt = len(self.tgt_expansion)
 
         # To clarify terminology:
         #
@@ -233,16 +285,8 @@
                         <> src_center[idim] = centers[idim, src_ibox] {dup=idim}
                         <> d[idim] = tgt_center[idim] - src_center[idim] \
                             {dup=idim}
-                        """] + (["""
-                        <> translation_class = \
-                                m2l_translation_classes_lists[isrc_box]
-                        <> translation_class_rel = translation_class - \
-                                                    translation_classes_level_start
-                        """] if nprecomputed_exprs != 0 else []) + ["""
-                        <> precomputed_expr{idx} = \
-                            m2l_precomputed_exprs[translation_class_rel, {idx}]
-                        """.format(idx=idx) for idx in range(
-                            nprecomputed_exprs)] + ["""
+
+                        """] + ["""
                         <> src_coeff{coeffidx} = \
                             src_expansions[src_ibox - src_base_ibox, {coeffidx}] \
                             {{dep=read_src_ibox}}
@@ -272,25 +316,12 @@
                     lp.GlobalArg("tgt_expansions", None,
                         shape=("ntgt_level_boxes", ncoeff_tgt), offset=lp.auto),
                     "..."
-                ] + ([
-                    lp.ValueArg("translation_classes_level_start",
-                        np.int32),
-                    lp.GlobalArg("m2l_precomputed_exprs", None,
-                        shape=("ntranslation_classes", nprecomputed_exprs),
-                        offset=lp.auto),
-                    lp.GlobalArg("m2l_translation_classes_lists", np.int32,
-                        shape=("ntranslation_classes_lists"), strides=(1,),
-                        offset=lp.auto),
-                    lp.ValueArg("ntranslation_classes, ntranslation_classes_lists",
-                        np.int32),
-                ] if nprecomputed_exprs != 0 else [])
-                + gather_loopy_arguments([self.src_expansion, self.tgt_expansion]),
+                ] + gather_loopy_arguments([self.src_expansion, self.tgt_expansion]),
                 name=self.name,
                 assumptions="ntgt_boxes>=1",
                 silenced_warnings="write_race(write_expn*)",
                 default_offset=lp.auto,
-                fixed_parameters=dict(dim=self.dim,
-                                      nprecomputed_exprs=nprecomputed_exprs),
+                fixed_parameters=dict(dim=self.dim),
                 lang_version=MOST_RECENT_LANGUAGE_VERSION
                 )
 
@@ -303,12 +334,6 @@
                 enforce_variable_access_ordered="no_check")
 
         return loopy_knl
-
-    def get_cache_key(self):
-        return (
-                type(self).__name__,
-                self.src_expansion,
-                self.tgt_expansion, self.use_precomputed_exprs)
 
     def __call__(self, queue, **kwargs):
         """
@@ -339,11 +364,7 @@
     """
     default_name = "e2e_from_csr_translation_classes_precompute"
 
-<<<<<<< HEAD
     def get_translation_loopy_insns(self, result_dtype):
-=======
-    def get_translation_loopy_insns(self):
->>>>>>> 5c59bc1c
         from sumpy.symbolic import make_sym_vector
         dvec = make_sym_vector("d", self.dim)
 
@@ -367,17 +388,10 @@
                 vector_names=set(["d"]),
                 pymbolic_expr_maps=[self.tgt_expansion.get_code_transformer()],
                 retain_names=tgt_coeff_names,
-<<<<<<< HEAD
                 complex_dtype=to_complex_dtype(result_dtype),
                 )
 
     def get_kernel(self, result_dtype):
-=======
-                complex_dtype=np.complex128  # FIXME
-                )
-
-    def get_kernel(self):
->>>>>>> 5c59bc1c
         nprecomputed_exprs = \
             self.tgt_expansion.m2l_global_precompute_nexpr(self.src_expansion)
         from sumpy.tools import gather_loopy_arguments
@@ -391,11 +405,7 @@
                     <> d[idim] = m2l_translation_vectors[idim, \
                             itr_class + translation_classes_level_start] {dup=idim}
 
-<<<<<<< HEAD
                     """] + self.get_translation_loopy_insns(result_dtype) + ["""
-=======
-                    """] + self.get_translation_loopy_insns() + ["""
->>>>>>> 5c59bc1c
                     m2l_precomputed_exprs[itr_class, {idx}] = precomputed_expr{idx}
                     """.format(idx=i) for i in range(nprecomputed_exprs)] + ["""
                 end
@@ -427,15 +437,9 @@
 
         return loopy_knl
 
-<<<<<<< HEAD
     def get_optimized_kernel(self, result_dtype):
         # FIXME
         knl = self.get_kernel(result_dtype)
-=======
-    def get_optimized_kernel(self):
-        # FIXME
-        knl = self.get_kernel()
->>>>>>> 5c59bc1c
         knl = lp.split_iname(knl, "itr_class", 16, outer_tag="g.0")
 
         return knl
@@ -448,17 +452,11 @@
         :arg m2l_precomputed_exprs:
         :arg m2l_translation_vectors:
         """
-<<<<<<< HEAD
-=======
-        knl = self.get_cached_optimized_kernel()
-
->>>>>>> 5c59bc1c
         m2l_translation_vectors = kwargs.pop("m2l_translation_vectors")
         # "1" may be passed for rscale, which won't have its type
         # meaningfully inferred. Make the type of rscale explicit.
         src_rscale = m2l_translation_vectors.dtype.type(kwargs.pop("src_rscale"))
 
-<<<<<<< HEAD
         m2l_precomputed_exprs = kwargs.pop("m2l_precomputed_exprs")
         result_dtype = m2l_precomputed_exprs.dtype
 
@@ -473,248 +471,7 @@
 # }}}
 
 
-# {{{
-
-class E2EFromCSRTranslationInvariant(E2EFromCSR):
-    """Implements translation from a "compressed sparse row"-like source box
-    list for translation invariant Kernels.
-    """
-    default_name = "e2e_from_csr_translation_invariant"
-
-    def get_translation_loopy_insns(self, result_dtype):
-        from sumpy.symbolic import make_sym_vector
-        dvec = make_sym_vector("d", self.dim)
-
-        src_rscale = sym.Symbol("src_rscale")
-
-        tgt_rscale = sym.Symbol("tgt_rscale")
-
-        nprecomputed_exprs = \
-            self.tgt_expansion.m2l_global_precompute_nexpr(self.src_expansion)
-
-        if self.use_fft:
-            ncoeff_src = nprecomputed_exprs
-        else:
-            ncoeff_src = len(self.src_expansion)
-
-        src_coeff_exprs = [sym.Symbol("src_coeff%d" % i)
-                for i in range(ncoeff_src)]
-
-        precomputed_exprs = [sym.Symbol("precomputed_expr%d" % i)
-                for i in range(nprecomputed_exprs)]
-
-        from sumpy.assignment_collection import SymbolicAssignmentCollection
-        sac = SymbolicAssignmentCollection()
-        tgt_coeff_names = [
-                sac.assign_unique("coeff%d" % i, coeff_i)
-                for i, coeff_i in enumerate(
-                    self.tgt_expansion.translate_from(
-                        self.src_expansion, src_coeff_exprs, src_rscale,
-                        dvec, tgt_rscale, sac=sac,
-                        precomputed_exprs=precomputed_exprs))]
-
-        sac.run_global_cse()
-
-        from sumpy.codegen import to_loopy_insns
-        return to_loopy_insns(
-                sac.assignments.items(),
-                vector_names=set(["d"]),
-                pymbolic_expr_maps=[self.tgt_expansion.get_code_transformer()],
-                retain_names=tgt_coeff_names,
-                complex_dtype=to_complex_dtype(result_dtype),
-                )
-
-    def get_postprocess_loopy_insns(self, result_dtype):
-
-        ncoeff_tgt = len(self.tgt_expansion)
-        nprecomputed_exprs = \
-            self.tgt_expansion.m2l_global_precompute_nexpr(self.src_expansion)
-
-        if self.use_fft:
-            ncoeff_tgt = nprecomputed_exprs
-
-        from sumpy.assignment_collection import SymbolicAssignmentCollection
-        sac = SymbolicAssignmentCollection()
-
-        tgt_coeff_exprs = [
-            sym.Symbol("coeff_sum%d" % i) for i in range(ncoeff_tgt)
-        ]
-
-        src_rscale = sym.Symbol("src_rscale")
-        tgt_rscale = sym.Symbol("tgt_rscale")
-
-        if self.use_fft:
-            tgt_coeff_post_exprs = self.tgt_expansion.m2l_postprocess_exprs(
-                self.src_expansion, tgt_coeff_exprs, src_rscale, tgt_rscale,
-                sac=sac)
-            if result_dtype in (np.float32, np.float64):
-                real_func = sym.Function("real")
-                tgt_coeff_post_exprs = [real_func(expr) for expr in
-                    tgt_coeff_post_exprs]
-        else:
-            tgt_coeff_post_exprs = tgt_coeff_exprs
-
-        tgt_coeff_post_names = [
-            sac.assign_unique("coeff_post%d" % i, coeff)
-            for i, coeff in enumerate(tgt_coeff_post_exprs)
-        ]
-
-        sac.run_global_cse()
-
-        from sumpy.codegen import to_loopy_insns
-        insns = to_loopy_insns(
-                sac.assignments.items(),
-                vector_names=set(["d"]),
-                pymbolic_expr_maps=[self.tgt_expansion.get_code_transformer()],
-                retain_names=tgt_coeff_post_names,
-                complex_dtype=to_complex_dtype(result_dtype),
-                )
-        return insns
-
-    def get_kernel(self, result_dtype):
-        ncoeff_src = len(self.src_expansion)
-        ncoeff_tgt = len(self.tgt_expansion)
-        ncoeff_tgt_post = len(self.tgt_expansion)
-        nprecomputed_exprs = \
-            self.tgt_expansion.m2l_global_precompute_nexpr(self.src_expansion)
-
-        if self.use_fft:
-            ncoeff_src = nprecomputed_exprs
-            ncoeff_tgt = nprecomputed_exprs
-
-        # To clarify terminology:
-        #
-        # isrc_box -> The index in a list of (in this case, source) boxes
-        # src_ibox -> The (global) box number for the (in this case, source) box
-        #
-        # (same for itgt_box, tgt_ibox)
-
-        from sumpy.tools import gather_loopy_arguments
-        loopy_knl = lp.make_kernel(
-                [
-                    "{[itgt_box]: 0<=itgt_box<ntgt_boxes}",
-                    "{[isrc_box]: isrc_start<=isrc_box<isrc_stop}",
-                    "{[idim]: 0<=idim<dim}",
-                    ],
-                ["""
-                for itgt_box
-                    <> tgt_ibox = target_boxes[itgt_box]
-
-                    <> tgt_center[idim] = centers[idim, tgt_ibox] \
-
-                    <> isrc_start = src_box_starts[itgt_box]
-                    <> isrc_stop = src_box_starts[itgt_box+1]
-
-                    for isrc_box
-                        <> src_ibox = src_box_lists[isrc_box] \
-                                {id=read_src_ibox}
-
-                        <> src_center[idim] = centers[idim, src_ibox] {dup=idim}
-                        <> d[idim] = tgt_center[idim] - src_center[idim] \
-                            {dup=idim}
-                        <> translation_class = \
-                                m2l_translation_classes_lists[isrc_box]
-                        <> translation_class_rel = translation_class - \
-                                                    translation_classes_level_start
-                        """] + ["""
-                        <> precomputed_expr{idx} = \
-                            m2l_precomputed_exprs[translation_class_rel, {idx}]
-                        """.format(idx=idx) for idx in range(
-                            nprecomputed_exprs)] + ["""
-                        <> src_coeff{coeffidx} = \
-                            src_expansions[src_ibox - src_base_ibox, {coeffidx}] \
-                            {{dep=read_src_ibox}}
-                        """.format(coeffidx=i) for i in range(ncoeff_src)] + [
-
-                        ] + self.get_translation_loopy_insns(result_dtype) + ["""
-                    end
-                    """] + ["""
-                    <> coeff_sum{coeffidx} = \
-                        simul_reduce(sum, isrc_box, coeff{coeffidx})
-                    """.format(coeffidx=i) for i in range(ncoeff_tgt)] + [
-                    ] + self.get_postprocess_loopy_insns(result_dtype) + ["""
-                    tgt_expansions[tgt_ibox - tgt_base_ibox, {coeffidx}] = \
-                            coeff_post{coeffidx} {{id_prefix=write_expn}}
-                    """.format(coeffidx=i) for i in range(ncoeff_tgt_post)] + ["""
-                end
-                """],
-                [
-                    lp.GlobalArg("centers", None, shape="dim, aligned_nboxes"),
-                    lp.ValueArg("src_rscale,tgt_rscale", None),
-                    lp.GlobalArg("src_box_starts, src_box_lists",
-                        None, shape=None, strides=(1,), offset=lp.auto),
-                    lp.ValueArg("aligned_nboxes,tgt_base_ibox,src_base_ibox",
-                        np.int32),
-                    lp.ValueArg("nsrc_level_boxes,ntgt_level_boxes",
-                        np.int32),
-                    lp.ValueArg("translation_classes_level_start",
-                        np.int32),
-                    lp.GlobalArg("src_expansions", None,
-                        shape=("nsrc_level_boxes", ncoeff_src), offset=lp.auto),
-                    lp.GlobalArg("tgt_expansions", None, offset=lp.auto,
-                        shape=("ntgt_level_boxes", ncoeff_tgt_post)),
-                    lp.ValueArg("ntranslation_classes, ntranslation_classes_lists",
-                        np.int32),
-                    lp.GlobalArg("m2l_translation_classes_lists", np.int32,
-                        shape=("ntranslation_classes_lists"), strides=(1,),
-                        offset=lp.auto),
-                    lp.GlobalArg("m2l_precomputed_exprs", None,
-                        shape=("ntranslation_classes", nprecomputed_exprs),
-                        offset=lp.auto),
-                    "..."
-                ] + gather_loopy_arguments([self.src_expansion, self.tgt_expansion]),
-                name=self.name,
-                assumptions="ntgt_boxes>=1",
-                silenced_warnings="write_race(write_expn*)",
-                default_offset=lp.auto,
-                fixed_parameters=dict(dim=self.dim,
-                                      nprecomputed_exprs=nprecomputed_exprs),
-                lang_version=MOST_RECENT_LANGUAGE_VERSION
-                )
-
-        for expn in [self.src_expansion.kernel, self.tgt_expansion.kernel]:
-            loopy_knl = expn.prepare_loopy_kernel(loopy_knl)
-
-        loopy_knl = lp.tag_inames(loopy_knl, "idim*:unr")
-        loopy_knl = lp.tag_inames(loopy_knl, dict(idim="unr"))
-        loopy_knl = lp.set_options(loopy_knl,
-                enforce_variable_access_ordered="no_check")
-        return loopy_knl
-
-    def get_optimized_kernel(self, result_dtype):
-        # FIXME
-        knl = self.get_kernel(result_dtype)
-        knl = lp.split_iname(knl, "itgt_box", 16, outer_tag="g.0")
-
-        return knl
-
-    def __call__(self, queue, **kwargs):
-        """
-        :arg src_expansions:
-        :arg tgt_expansions:
-        :arg src_box_starts:
-        :arg src_box_lists:
-        :arg src_rscale:
-        :arg tgt_rscale:
-        :arg centers:
-        """
-        centers = kwargs.pop("centers")
-        # "1" may be passed for rscale, which won't have its type
-        # meaningfully inferred. Make the type of rscale explicit.
-        src_rscale = centers.dtype.type(kwargs.pop("src_rscale"))
-        tgt_rscale = centers.dtype.type(kwargs.pop("tgt_rscale"))
-
-        tgt_expansions = kwargs.pop("tgt_expansions")
-        result_dtype = tgt_expansions.dtype
-
-        knl = self.get_cached_optimized_kernel(result_dtype=result_dtype)
-
-        return knl(queue,
-                centers=centers,
-                src_rscale=src_rscale, tgt_rscale=tgt_rscale,
-                tgt_expansions=tgt_expansions,
-                **kwargs)
-
+# {{{ class for calculating the FFT of multipole expansion for M2L
 
 class E2EFromCSRWithFFTPreprocess(E2EFromCSR):
     """Implements preprocessing the multipole expansions
@@ -806,13 +563,6 @@
         result_dtype = pp_src_expansions.dtype
         knl = self.get_cached_optimized_kernel(result_dtype=result_dtype)
         return knl(queue, pp_src_expansions=pp_src_expansions, **kwargs)
-=======
-        return knl(queue,
-                src_rscale=src_rscale,
-                m2l_translation_vectors=m2l_translation_vectors,
-                **kwargs)
-
->>>>>>> 5c59bc1c
 # }}}
 
 
