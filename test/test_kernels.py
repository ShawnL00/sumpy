__copyright__ = "Copyright (C) 2012 Andreas Kloeckner"

__license__ = """
Permission is hereby granted, free of charge, to any person obtaining a copy
of this software and associated documentation files (the "Software"), to deal
in the Software without restriction, including without limitation the rights
to use, copy, modify, merge, publish, distribute, sublicense, and/or sell
copies of the Software, and to permit persons to whom the Software is
furnished to do so, subject to the following conditions:

The above copyright notice and this permission notice shall be included in
all copies or substantial portions of the Software.

THE SOFTWARE IS PROVIDED "AS IS", WITHOUT WARRANTY OF ANY KIND, EXPRESS OR
IMPLIED, INCLUDING BUT NOT LIMITED TO THE WARRANTIES OF MERCHANTABILITY,
FITNESS FOR A PARTICULAR PURPOSE AND NONINFRINGEMENT. IN NO EVENT SHALL THE
AUTHORS OR COPYRIGHT HOLDERS BE LIABLE FOR ANY CLAIM, DAMAGES OR OTHER
LIABILITY, WHETHER IN AN ACTION OF CONTRACT, TORT OR OTHERWISE, ARISING FROM,
OUT OF OR IN CONNECTION WITH THE SOFTWARE OR THE USE OR OTHER DEALINGS IN
THE SOFTWARE.
"""

import numpy as np
import numpy.linalg as la
import sys

import pytest
import pyopencl as cl
from pyopencl.tools import (  # noqa
        pytest_generate_tests_for_pyopencl as pytest_generate_tests)

from sumpy.expansion.multipole import (
        VolumeTaylorMultipoleExpansion, H2DMultipoleExpansion,
        VolumeTaylorMultipoleExpansionBase,
        LaplaceConformingVolumeTaylorMultipoleExpansion,
        HelmholtzConformingVolumeTaylorMultipoleExpansion,
        BiharmonicConformingVolumeTaylorMultipoleExpansion)
from sumpy.expansion.local import (
        VolumeTaylorLocalExpansion, H2DLocalExpansion,
        LaplaceConformingVolumeTaylorLocalExpansion,
        HelmholtzConformingVolumeTaylorLocalExpansion,
        BiharmonicConformingVolumeTaylorLocalExpansion)
from sumpy.kernel import (LaplaceKernel, HelmholtzKernel, AxisTargetDerivative,
        DirectionalSourceDerivative, BiharmonicKernel, StokesletKernel)
<<<<<<< HEAD
import sumpy.symbolic as sym
=======
>>>>>>> 4b959057
from pytools.convergence import PConvergenceVerifier
import sumpy.symbolic as sym

import logging
logger = logging.getLogger(__name__)

try:
    import faulthandler
except ImportError:
    pass
else:
    faulthandler.enable()


@pytest.mark.parametrize("exclude_self", (True, False))
def test_p2p(ctx_factory, exclude_self):
    ctx = ctx_factory()
    queue = cl.CommandQueue(ctx)

    dimensions = 3
    n = 5000

    from sumpy.p2p import P2P
    lknl = LaplaceKernel(dimensions)
    knl = P2P(ctx,
            [lknl, AxisTargetDerivative(0, lknl)],
            exclude_self=exclude_self)

    targets = np.random.rand(dimensions, n)
    sources = targets if exclude_self else np.random.rand(dimensions, n)

    strengths = np.ones(n, dtype=np.float64)

    extra_kwargs = {}

    if exclude_self:
        extra_kwargs["target_to_source"] = np.arange(n, dtype=np.int32)

    evt, (potential, x_derivative) = knl(
            queue, targets, sources, [strengths],
            out_host=True, **extra_kwargs)

    potential_ref = np.empty_like(potential)

    targets = targets.T
    sources = sources.T
    for itarg in range(n):

        with np.errstate(divide="ignore"):
            invdists = np.sum((targets[itarg] - sources) ** 2, axis=-1) ** -0.5

        if exclude_self:
            assert np.isinf(invdists[itarg])
            invdists[itarg] = 0

        potential_ref[itarg] = np.sum(strengths * invdists)

    potential_ref *= 1/(4*np.pi)

    rel_err = la.norm(potential - potential_ref)/la.norm(potential_ref)
    print(rel_err)
    assert rel_err < 1e-3


@pytest.mark.parametrize(("base_knl", "expn_class"), [
    (LaplaceKernel(2), LaplaceConformingVolumeTaylorLocalExpansion),
    (LaplaceKernel(2), LaplaceConformingVolumeTaylorMultipoleExpansion),
])
def test_p2e_multiple(ctx_factory, base_knl, expn_class):

    from sympy.core.cache import clear_cache
    clear_cache()

    order = 4
    ctx = ctx_factory()
    queue = cl.CommandQueue(ctx)

    np.random.seed(17)

    nsources = 100

    extra_kwargs = {}
    if isinstance(base_knl, HelmholtzKernel):
        if base_knl.allow_evanescent:
            extra_kwargs["k"] = 0.2 * (0.707 + 0.707j)
        else:
            extra_kwargs["k"] = 0.2
    if isinstance(base_knl, StokesletKernel):
        extra_kwargs["mu"] = 0.2

    source_kernels = [
        DirectionalSourceDerivative(base_knl, "dir_vec"),
        base_knl,
    ]

    knl = base_knl
    expn = expn_class(knl, order=order)

    from sumpy import P2EFromSingleBox

    center = np.array([2, 1, 0][:knl.dim], np.float64)
    sources = (0.7*(-0.5+np.random.rand(knl.dim, nsources).astype(np.float64))
            + center[:, np.newaxis])

    strengths = [
        np.ones(nsources, dtype=np.float64) * (1/nsources),
        np.ones(nsources, dtype=np.float64) * (2/nsources)
    ]

    source_boxes = np.array([0], dtype=np.int32)
    box_source_starts = np.array([0], dtype=np.int32)
    box_source_counts_nonchild = np.array([nsources], dtype=np.int32)

    alpha = np.linspace(0, 2*np.pi, nsources, np.float64)
    dir_vec = np.vstack([np.cos(alpha), np.sin(alpha)])

    from sumpy.expansion.local import LocalExpansionBase
    if issubclass(expn_class, LocalExpansionBase):
        loc_center = np.array([5.5, 0.0, 0.0][:knl.dim]) + center
        centers = np.array(loc_center, dtype=np.float64).reshape(knl.dim, 1)
    else:
        centers = (np.array([0.0, 0.0, 0.0][:knl.dim],
                            dtype=np.float64).reshape(knl.dim, 1)
                    + center[:, np.newaxis])

    rscale = 0.5  # pick something non-1

    # apply p2e at the same time
    p2e = P2EFromSingleBox(ctx, expn, kernels=source_kernels, strength_usage=[0, 1])
    evt, (mpoles,) = p2e(queue,
            source_boxes=source_boxes,
            box_source_starts=box_source_starts,
            box_source_counts_nonchild=box_source_counts_nonchild,
            centers=centers,
            sources=sources,
            strengths=strengths,
            nboxes=1,
            tgt_base_ibox=0,
            rscale=rscale,

            #flags="print_hl_cl",
            out_host=True,
            dir_vec=dir_vec,
            **extra_kwargs)

    actual_result = mpoles

    # apply p2e separately
    expected_result = np.zeros_like(actual_result)
    for i, source_kernel in enumerate(source_kernels):
        extra_source_kwargs = extra_kwargs.copy()
        if isinstance(source_kernel, DirectionalSourceDerivative):
            extra_source_kwargs["dir_vec"] = dir_vec
        p2e = P2EFromSingleBox(ctx, expn,
            kernels=[source_kernel], strength_usage=[i])
        evt, (mpoles,) = p2e(queue,
            source_boxes=source_boxes,
            box_source_starts=box_source_starts,
            box_source_counts_nonchild=box_source_counts_nonchild,
            centers=centers,
            sources=sources,
            strengths=strengths,
            nboxes=1,
            tgt_base_ibox=0,
            rscale=rscale,

            #flags="print_hl_cl",
            out_host=True, **extra_source_kwargs)
        expected_result += mpoles

    norm = la.norm(actual_result - expected_result)/la.norm(expected_result)
    assert norm < 1e-12


@pytest.mark.parametrize("order", [4])
@pytest.mark.parametrize(("base_knl", "expn_class"), [
    (LaplaceKernel(2), VolumeTaylorLocalExpansion),
    (LaplaceKernel(2), VolumeTaylorMultipoleExpansion),
    (LaplaceKernel(2), LaplaceConformingVolumeTaylorLocalExpansion),
    (LaplaceKernel(2), LaplaceConformingVolumeTaylorMultipoleExpansion),

    (HelmholtzKernel(2), VolumeTaylorMultipoleExpansion),
    (HelmholtzKernel(2), VolumeTaylorLocalExpansion),
    (HelmholtzKernel(2), HelmholtzConformingVolumeTaylorLocalExpansion),
    (HelmholtzKernel(2), HelmholtzConformingVolumeTaylorMultipoleExpansion),
    (HelmholtzKernel(2), H2DLocalExpansion),
    (HelmholtzKernel(2), H2DMultipoleExpansion),

    (DirectionalSourceDerivative(BiharmonicKernel(2), "dir_vec"),
        VolumeTaylorMultipoleExpansion),
    (DirectionalSourceDerivative(BiharmonicKernel(2), "dir_vec"),
        VolumeTaylorLocalExpansion),

    (HelmholtzKernel(2, allow_evanescent=True), VolumeTaylorMultipoleExpansion),
    (HelmholtzKernel(2, allow_evanescent=True), VolumeTaylorLocalExpansion),
    (HelmholtzKernel(2, allow_evanescent=True),
     HelmholtzConformingVolumeTaylorLocalExpansion),
    (HelmholtzKernel(2, allow_evanescent=True),
     HelmholtzConformingVolumeTaylorMultipoleExpansion),
    (HelmholtzKernel(2, allow_evanescent=True), H2DLocalExpansion),
    (HelmholtzKernel(2, allow_evanescent=True), H2DMultipoleExpansion),
    ])
@pytest.mark.parametrize("with_source_derivative", [
    False,
    True
    ])
# Sample: test_p2e2p(cl._csc, LaplaceKernel(2), VolumeTaylorLocalExpansion, 4, False)
def test_p2e2p(ctx_factory, base_knl, expn_class, order, with_source_derivative):
    #logging.basicConfig(level=logging.INFO)

    from sympy.core.cache import clear_cache
    clear_cache()

    ctx = ctx_factory()
    queue = cl.CommandQueue(ctx)

    np.random.seed(17)

    res = 100
    nsources = 100

    extra_kwargs = {}
    if isinstance(base_knl, HelmholtzKernel):
        if base_knl.allow_evanescent:
            extra_kwargs["k"] = 0.2 * (0.707 + 0.707j)
        else:
            extra_kwargs["k"] = 0.2
    if isinstance(base_knl, StokesletKernel):
        extra_kwargs["mu"] = 0.2

    if with_source_derivative:
        knl = DirectionalSourceDerivative(base_knl, "dir_vec")
    else:
        knl = base_knl

    target_kernels = [
            knl,
            AxisTargetDerivative(0, knl),
            ]
    expn = expn_class(knl, order=order)

    from sumpy import P2EFromSingleBox, E2PFromSingleBox, P2P
    p2e = P2EFromSingleBox(ctx, expn, kernels=[knl])
    e2p = E2PFromSingleBox(ctx, expn, kernels=target_kernels)
    p2p = P2P(ctx, target_kernels, exclude_self=False)

    from pytools.convergence import EOCRecorder
    eoc_rec_pot = EOCRecorder()
    eoc_rec_grad_x = EOCRecorder()

    from sumpy.expansion.local import LocalExpansionBase
    if issubclass(expn_class, LocalExpansionBase):
        h_values = [1/5, 1/7, 1/20]
    else:
        h_values = [1/2, 1/3, 1/5]

    center = np.array([2, 1, 0][:knl.dim], np.float64)
    sources = (0.7*(-0.5+np.random.rand(knl.dim, nsources).astype(np.float64))
            + center[:, np.newaxis])

    strengths = np.ones(nsources, dtype=np.float64) * (1/nsources)

    source_boxes = np.array([0], dtype=np.int32)
    box_source_starts = np.array([0], dtype=np.int32)
    box_source_counts_nonchild = np.array([nsources], dtype=np.int32)

    extra_source_kwargs = extra_kwargs.copy()
    if isinstance(knl, DirectionalSourceDerivative):
        alpha = np.linspace(0, 2*np.pi, nsources, np.float64)
        dir_vec = np.vstack([np.cos(alpha), np.sin(alpha)])
        extra_source_kwargs["dir_vec"] = dir_vec

    from sumpy.visualization import FieldPlotter

    for h in h_values:
        if issubclass(expn_class, LocalExpansionBase):
            loc_center = np.array([5.5, 0.0, 0.0][:knl.dim]) + center
            centers = np.array(loc_center, dtype=np.float64).reshape(knl.dim, 1)
            fp = FieldPlotter(loc_center, extent=h, npoints=res)
        else:
            eval_center = np.array([1/h, 0.0, 0.0][:knl.dim]) + center
            fp = FieldPlotter(eval_center, extent=0.1, npoints=res)
            centers = (np.array([0.0, 0.0, 0.0][:knl.dim],
                                dtype=np.float64).reshape(knl.dim, 1)
                        + center[:, np.newaxis])

        targets = fp.points

        rscale = 0.5  # pick something non-1

        # {{{ apply p2e

        evt, (mpoles,) = p2e(queue,
                source_boxes=source_boxes,
                box_source_starts=box_source_starts,
                box_source_counts_nonchild=box_source_counts_nonchild,
                centers=centers,
                sources=sources,
                strengths=(strengths,),
                nboxes=1,
                tgt_base_ibox=0,
                rscale=rscale,

                #flags="print_hl_cl",
                out_host=True, **extra_source_kwargs)

        # }}}

        # {{{ apply e2p

        ntargets = targets.shape[-1]

        box_target_starts = np.array([0], dtype=np.int32)
        box_target_counts_nonchild = np.array([ntargets], dtype=np.int32)

        evt, (pot, grad_x, ) = e2p(
                queue,
                src_expansions=mpoles,
                src_base_ibox=0,
                target_boxes=source_boxes,
                box_target_starts=box_target_starts,
                box_target_counts_nonchild=box_target_counts_nonchild,
                centers=centers,
                targets=targets,
                rscale=rscale,

                #flags="print_hl_cl",
                out_host=True, **extra_kwargs)

        # }}}

        # {{{ compute (direct) reference solution

        evt, (pot_direct, grad_x_direct, ) = p2p(
                queue,
                targets, sources, (strengths,),
                out_host=True,
                **extra_source_kwargs)

        err_pot = la.norm((pot - pot_direct)/res**2)
        err_grad_x = la.norm((grad_x - grad_x_direct)/res**2)

        if 1:
            err_pot = err_pot / la.norm((pot_direct)/res**2)
            err_grad_x = err_grad_x / la.norm((grad_x_direct)/res**2)

        if 0:
            import matplotlib.pyplot as pt
            from matplotlib.colors import Normalize

            pt.subplot(131)
            im = fp.show_scalar_in_matplotlib(pot.real)
            im.set_norm(Normalize(vmin=-0.1, vmax=0.1))

            pt.subplot(132)
            im = fp.show_scalar_in_matplotlib(pot_direct.real)
            im.set_norm(Normalize(vmin=-0.1, vmax=0.1))
            pt.colorbar()

            pt.subplot(133)
            im = fp.show_scalar_in_matplotlib(np.log10(1e-15+np.abs(pot-pot_direct)))
            im.set_norm(Normalize(vmin=-6, vmax=1))

            pt.colorbar()
            pt.show()

        # }}}

        eoc_rec_pot.add_data_point(h, err_pot)
        eoc_rec_grad_x.add_data_point(h, err_grad_x)

    print(expn_class, knl, order)
    print("POTENTIAL:")
    print(eoc_rec_pot)
    print("X TARGET DERIVATIVE:")
    print(eoc_rec_grad_x)

    tgt_order = order + 1
    if issubclass(expn_class, LocalExpansionBase):
        tgt_order_grad = tgt_order - 1
        slack = 0.7
        grad_slack = 0.5
    else:
        tgt_order_grad = tgt_order + 1

        slack = 0.5
        grad_slack = 1

        if order <= 2:
            slack += 1
            grad_slack += 1

    if isinstance(knl, DirectionalSourceDerivative):
        slack += 1
        grad_slack += 2

    if isinstance(base_knl, DirectionalSourceDerivative):
        slack += 1
        grad_slack += 2

    if isinstance(base_knl, HelmholtzKernel):
        if base_knl.allow_evanescent:
            slack += 0.5
            grad_slack += 0.5

        if issubclass(expn_class, VolumeTaylorMultipoleExpansionBase):
            slack += 0.3
            grad_slack += 0.3

    assert eoc_rec_pot.order_estimate() > tgt_order - slack
    assert eoc_rec_grad_x.order_estimate() > tgt_order_grad - grad_slack


# {{{ test toeplitz

def _m2l_translate_simple(tgt_expansion, src_expansion, src_coeff_exprs, src_rscale,
                           dvec, tgt_rscale):

    if not tgt_expansion.use_rscale:
        src_rscale = 1
        tgt_rscale = 1

    from sumpy.expansion.multipole import VolumeTaylorMultipoleExpansionBase
    if not isinstance(src_expansion, VolumeTaylorMultipoleExpansionBase):
        return 1

    # We know the general form of the multipole expansion is:
    #
    #    coeff0 * diff(kernel, mi0) + coeff1 * diff(kernel, mi1) + ...
    #
    # To get the local expansion coefficients, we take derivatives of
    # the multipole expansion.
    taker = src_expansion.get_kernel_derivative_taker(dvec, src_rscale, sac=None)

    from sumpy.tools import add_mi

    result = []
    for deriv in tgt_expansion.get_coefficient_identifiers():
        local_result = []
        for coeff, term in zip(
                src_coeff_exprs,
                src_expansion.get_coefficient_identifiers()):

            kernel_deriv = taker.diff(add_mi(deriv, term)) / src_rscale**sum(deriv)

            local_result.append(
                    coeff * kernel_deriv * tgt_rscale**sum(deriv))
        result.append(sym.Add(*local_result))
    return result


def test_m2l_toeplitz(ctx_getter):
    dim = 3
    knl = LaplaceKernel(dim)
    local_expn_class = LaplaceConformingVolumeTaylorLocalExpansion
    mpole_expn_class = LaplaceConformingVolumeTaylorMultipoleExpansion

    local_expn = local_expn_class(knl, order=5)
    mpole_expn = mpole_expn_class(knl, order=5)

    dvec = sym.make_sym_vector("d", dim)
    src_coeff_exprs = list(1 + np.random.randn(len(mpole_expn)))
    src_rscale = 2.0
    tgt_rscale = 1.0

    expected_output = _m2l_translate_simple(local_expn, mpole_expn, src_coeff_exprs,
                                           src_rscale, dvec, tgt_rscale)
    actual_output = local_expn.translate_from(mpole_expn, src_coeff_exprs,
                                              src_rscale, dvec, tgt_rscale, sac=None)

    replace_dict = dict((d, np.random.rand(1)[0]) for d in dvec)
    for sym_a, sym_b in zip(expected_output, actual_output):
        num_a = sym_a.xreplace(replace_dict)
        num_b = sym_b.xreplace(replace_dict)
        assert abs(num_a - num_b)/abs(num_a) < 1e-10


# }}}

@pytest.mark.parametrize("knl, local_expn_class, mpole_expn_class", [
    (LaplaceKernel(2), VolumeTaylorLocalExpansion, VolumeTaylorMultipoleExpansion),
    (LaplaceKernel(2), LaplaceConformingVolumeTaylorLocalExpansion,
     LaplaceConformingVolumeTaylorMultipoleExpansion),
    (HelmholtzKernel(2), VolumeTaylorLocalExpansion, VolumeTaylorMultipoleExpansion),
    (HelmholtzKernel(2), HelmholtzConformingVolumeTaylorLocalExpansion,
     HelmholtzConformingVolumeTaylorMultipoleExpansion),
    (HelmholtzKernel(2), H2DLocalExpansion, H2DMultipoleExpansion),
    (StokesletKernel(2, 0, 0), VolumeTaylorLocalExpansion,
     VolumeTaylorMultipoleExpansion),
    (StokesletKernel(2, 0, 0), BiharmonicConformingVolumeTaylorLocalExpansion,
     BiharmonicConformingVolumeTaylorMultipoleExpansion),
    ])
def test_translations(ctx_factory, knl, local_expn_class, mpole_expn_class):
    logging.basicConfig(level=logging.INFO)

    from sympy.core.cache import clear_cache
    clear_cache()

    ctx = ctx_factory()
    queue = cl.CommandQueue(ctx)

    np.random.seed(17)

    res = 20
    nsources = 15

    target_kernels = [knl]

    extra_kwargs = {}
    if isinstance(knl, HelmholtzKernel):
        extra_kwargs["k"] = 0.05
    if isinstance(knl, StokesletKernel):
        extra_kwargs["mu"] = 0.05

    # Just to make sure things also work away from the origin
    origin = np.array([2, 1, 0][:knl.dim], np.float64)
    sources = (0.7*(-0.5+np.random.rand(knl.dim, nsources).astype(np.float64))
            + origin[:, np.newaxis])
    strengths = np.ones(nsources, dtype=np.float64) * (1/nsources)

    pconv_verifier_p2m2p = PConvergenceVerifier()
    pconv_verifier_p2m2m2p = PConvergenceVerifier()
    pconv_verifier_p2m2m2l2p = PConvergenceVerifier()
    pconv_verifier_full = PConvergenceVerifier()

    from sumpy.visualization import FieldPlotter

    eval_offset = np.array([5.5, 0.0, 0][:knl.dim])

    centers = (np.array(
            [
                # box 0: particles, first mpole here
                [0, 0, 0][:knl.dim],

                # box 1: second mpole here
                np.array([-0.2, 0.1, 0][:knl.dim], np.float64),

                # box 2: first local here
                eval_offset + np.array([0.3, -0.2, 0][:knl.dim], np.float64),

                # box 3: second local and eval here
                eval_offset
                ],
            dtype=np.float64) + origin).T.copy()

    del eval_offset

    from sumpy.expansion import VolumeTaylorExpansionBase

    if isinstance(knl, HelmholtzKernel) and \
           issubclass(local_expn_class, VolumeTaylorExpansionBase):
        # FIXME: Embarrassing--but we run out of memory for higher orders.
        orders = [2, 3]
    else:
        orders = [2, 3, 4]
    nboxes = centers.shape[-1]

    def eval_at(e2p, source_box_nr, rscale):
        e2p_target_boxes = np.array([source_box_nr], dtype=np.int32)

        # These are indexed by global box numbers.
        e2p_box_target_starts = np.array([0, 0, 0, 0], dtype=np.int32)
        e2p_box_target_counts_nonchild = np.array([0, 0, 0, 0],
                dtype=np.int32)
        e2p_box_target_counts_nonchild[source_box_nr] = ntargets

        evt, (pot,) = e2p(
                queue,

                src_expansions=mpoles,
                src_base_ibox=0,

                target_boxes=e2p_target_boxes,
                box_target_starts=e2p_box_target_starts,
                box_target_counts_nonchild=e2p_box_target_counts_nonchild,
                centers=centers,
                targets=targets,

                rscale=rscale,

                out_host=True, **extra_kwargs
                )

        return pot

    for order in orders:
        m_expn = mpole_expn_class(knl, order=order)
        l_expn = local_expn_class(knl, order=order)

        from sumpy import P2EFromSingleBox, E2PFromSingleBox, P2P, E2EFromCSR
        p2m = P2EFromSingleBox(ctx, m_expn)
        m2m = E2EFromCSR(ctx, m_expn, m_expn)
        m2p = E2PFromSingleBox(ctx, m_expn, target_kernels)
        m2l = E2EFromCSR(ctx, m_expn, l_expn)
        l2l = E2EFromCSR(ctx, l_expn, l_expn)
        l2p = E2PFromSingleBox(ctx, l_expn, target_kernels)
        p2p = P2P(ctx, target_kernels, exclude_self=False)

        fp = FieldPlotter(centers[:, -1], extent=0.3, npoints=res)
        targets = fp.points

        # {{{ compute (direct) reference solution

        evt, (pot_direct,) = p2p(
                queue,
                targets, sources, (strengths,),
                out_host=True, **extra_kwargs)

        # }}}

        m1_rscale = 0.5
        m2_rscale = 0.25
        l1_rscale = 0.5
        l2_rscale = 0.25

        # {{{ apply P2M

        p2m_source_boxes = np.array([0], dtype=np.int32)

        # These are indexed by global box numbers.
        p2m_box_source_starts = np.array([0, 0, 0, 0], dtype=np.int32)
        p2m_box_source_counts_nonchild = np.array([nsources, 0, 0, 0],
                dtype=np.int32)

        evt, (mpoles,) = p2m(queue,
                source_boxes=p2m_source_boxes,
                box_source_starts=p2m_box_source_starts,
                box_source_counts_nonchild=p2m_box_source_counts_nonchild,
                centers=centers,
                sources=sources,
                strengths=(strengths,),
                nboxes=nboxes,
                rscale=m1_rscale,

                tgt_base_ibox=0,

                #flags="print_hl_wrapper",
                out_host=True, **extra_kwargs)

        # }}}

        ntargets = targets.shape[-1]

        pot = eval_at(m2p, 0, m1_rscale)

        err = la.norm((pot - pot_direct)/res**2)
        err = err / (la.norm(pot_direct) / res**2)

        pconv_verifier_p2m2p.add_data_point(order, err)

        # {{{ apply M2M

        m2m_target_boxes = np.array([1], dtype=np.int32)
        m2m_src_box_starts = np.array([0, 1], dtype=np.int32)
        m2m_src_box_lists = np.array([0], dtype=np.int32)

        evt, (mpoles,) = m2m(queue,
                src_expansions=mpoles,
                src_base_ibox=0,
                tgt_base_ibox=0,
                ntgt_level_boxes=mpoles.shape[0],

                target_boxes=m2m_target_boxes,

                src_box_starts=m2m_src_box_starts,
                src_box_lists=m2m_src_box_lists,
                centers=centers,

                src_rscale=m1_rscale,
                tgt_rscale=m2_rscale,

                #flags="print_hl_cl",
                out_host=True, **extra_kwargs)

        # }}}

        pot = eval_at(m2p, 1, m2_rscale)

        err = la.norm((pot - pot_direct)/res**2)
        err = err / (la.norm(pot_direct) / res**2)

        pconv_verifier_p2m2m2p.add_data_point(order, err)

        # {{{ apply M2L

        m2l_target_boxes = np.array([2], dtype=np.int32)
        m2l_src_box_starts = np.array([0, 1], dtype=np.int32)
        m2l_src_box_lists = np.array([1], dtype=np.int32)

        evt, (mpoles,) = m2l(queue,
                src_expansions=mpoles,
                src_base_ibox=0,
                tgt_base_ibox=0,
                ntgt_level_boxes=mpoles.shape[0],

                target_boxes=m2l_target_boxes,
                src_box_starts=m2l_src_box_starts,
                src_box_lists=m2l_src_box_lists,
                centers=centers,

                src_rscale=m2_rscale,
                tgt_rscale=l1_rscale,

                #flags="print_hl_cl",
                out_host=True, **extra_kwargs)

        # }}}

        pot = eval_at(l2p, 2, l1_rscale)

        err = la.norm((pot - pot_direct)/res**2)
        err = err / (la.norm(pot_direct) / res**2)

        pconv_verifier_p2m2m2l2p.add_data_point(order, err)

        # {{{ apply L2L

        l2l_target_boxes = np.array([3], dtype=np.int32)
        l2l_src_box_starts = np.array([0, 1], dtype=np.int32)
        l2l_src_box_lists = np.array([2], dtype=np.int32)

        evt, (mpoles,) = l2l(queue,
                src_expansions=mpoles,
                src_base_ibox=0,
                tgt_base_ibox=0,
                ntgt_level_boxes=mpoles.shape[0],

                target_boxes=l2l_target_boxes,
                src_box_starts=l2l_src_box_starts,
                src_box_lists=l2l_src_box_lists,
                centers=centers,

                src_rscale=l1_rscale,
                tgt_rscale=l2_rscale,

                #flags="print_hl_wrapper",
                out_host=True, **extra_kwargs)

        # }}}

        pot = eval_at(l2p, 3, l2_rscale)

        err = la.norm((pot - pot_direct)/res**2)
        err = err / (la.norm(pot_direct) / res**2)

        pconv_verifier_full.add_data_point(order, err)

    for name, verifier in [
            ("p2m2p", pconv_verifier_p2m2p),
            ("p2m2m2p", pconv_verifier_p2m2m2p),
            ("p2m2m2l2p", pconv_verifier_p2m2m2l2p),
            ("full", pconv_verifier_full),
            ]:
        print(30*"-")
        print(name)
        print(30*"-")
        print(verifier)
        print(30*"-")
        verifier()


@pytest.mark.parametrize("order", [4])
@pytest.mark.parametrize(("base_knl", "local_expn_class", "mpole_expn_class"), [
    (LaplaceKernel(2), VolumeTaylorLocalExpansion, VolumeTaylorMultipoleExpansion),
    ])
@pytest.mark.parametrize("with_source_derivative", [
    False,
    True
    ])
def test_m2m_and_l2l_exprs_simpler(base_knl, local_expn_class, mpole_expn_class,
        order, with_source_derivative):

    from sympy.core.cache import clear_cache
    clear_cache()

    np.random.seed(17)

    extra_kwargs = {}
    if isinstance(base_knl, HelmholtzKernel):
        if base_knl.allow_evanescent:
            extra_kwargs["k"] = 0.2 * (0.707 + 0.707j)
        else:
            extra_kwargs["k"] = 0.2
    if isinstance(base_knl, StokesletKernel):
        extra_kwargs["mu"] = 0.2

    if with_source_derivative:
        knl = DirectionalSourceDerivative(base_knl, "dir_vec")
    else:
        knl = base_knl

    mpole_expn = mpole_expn_class(knl, order=order)
    local_expn = local_expn_class(knl, order=order)

    from sumpy.symbolic import make_sym_vector, Symbol, USE_SYMENGINE
    dvec = make_sym_vector("d", knl.dim)
    src_coeff_exprs = [Symbol("src_coeff%d" % i) for i in range(len(mpole_expn))]

    src_rscale = 3
    tgt_rscale = 2

    faster_m2m = mpole_expn.translate_from(mpole_expn, src_coeff_exprs, src_rscale,
            dvec, tgt_rscale)
    slower_m2m = mpole_expn.translate_from(mpole_expn, src_coeff_exprs, src_rscale,
            dvec, tgt_rscale, _fast_version=False)

    def _check_equal(expr1, expr2):
        if USE_SYMENGINE:
            return float((expr1 - expr2).expand()) == 0.0
        else:
            # with sympy we are using UnevaluatedExpr and expand doesn't expand it
            # Running doit replaces UnevaluatedExpr with evaluated exprs
            return float((expr1 - expr2).doit().expand()) == 0.0

    for expr1, expr2 in zip(faster_m2m, slower_m2m):
        assert _check_equal(expr1, expr2)

    faster_l2l = local_expn.translate_from(local_expn, src_coeff_exprs, src_rscale,
            dvec, tgt_rscale)
    slower_l2l = local_expn.translate_from(local_expn, src_coeff_exprs, src_rscale,
            dvec, tgt_rscale, _fast_version=False)
    for expr1, expr2 in zip(faster_l2l, slower_l2l):
        assert _check_equal(expr1, expr2)


# {{{ test toeplitz

def _m2l_translate_simple(tgt_expansion, src_expansion, src_coeff_exprs, src_rscale,
                           dvec, tgt_rscale):

    if not tgt_expansion.use_rscale:
        src_rscale = 1
        tgt_rscale = 1

    from sumpy.expansion.multipole import VolumeTaylorMultipoleExpansionBase
    if not isinstance(src_expansion, VolumeTaylorMultipoleExpansionBase):
        return 1

    # We know the general form of the multipole expansion is:
    #
    #    coeff0 * diff(kernel, mi0) + coeff1 * diff(kernel, mi1) + ...
    #
    # To get the local expansion coefficients, we take derivatives of
    # the multipole expansion.
    taker = src_expansion.kernel.get_derivative_taker(dvec, src_rscale, sac=None)

    from sumpy.tools import add_mi

    result = []
    for deriv in tgt_expansion.get_coefficient_identifiers():
        local_result = []
        for coeff, term in zip(
                src_coeff_exprs,
                src_expansion.get_coefficient_identifiers()):

            kernel_deriv = taker.diff(add_mi(deriv, term)) / src_rscale**sum(deriv)

            local_result.append(
                    coeff * kernel_deriv * tgt_rscale**sum(deriv))
        result.append(sym.Add(*local_result))
    return result


def test_m2l_toeplitz():
    dim = 3
    knl = LaplaceKernel(dim)
    local_expn_class = LaplaceConformingVolumeTaylorLocalExpansion
    mpole_expn_class = LaplaceConformingVolumeTaylorMultipoleExpansion

    local_expn = local_expn_class(knl, order=5)
    mpole_expn = mpole_expn_class(knl, order=5)

    dvec = sym.make_sym_vector("d", dim)
    src_coeff_exprs = list(1 + np.random.randn(len(mpole_expn)))
    src_rscale = 2.0
    tgt_rscale = 1.0

    expected_output = _m2l_translate_simple(local_expn, mpole_expn, src_coeff_exprs,
                                           src_rscale, dvec, tgt_rscale)
    actual_output = local_expn.translate_from(mpole_expn, src_coeff_exprs,
                                              src_rscale, dvec, tgt_rscale, sac=None)

    replace_dict = dict((d, np.random.rand(1)[0]) for d in dvec)
    for sym_a, sym_b in zip(expected_output, actual_output):
        num_a = sym_a.xreplace(replace_dict)
        num_b = sym_b.xreplace(replace_dict)
        assert abs(num_a - num_b)/abs(num_a) < 1e-10

# }}}


# You can test individual routines by typing
# $ python test_kernels.py 'test_p2p(cl.create_some_context)'

if __name__ == "__main__":
    if len(sys.argv) > 1:
        exec(sys.argv[1])
    else:
        from pytest import main
        main([__file__])

# vim: fdm=marker<|MERGE_RESOLUTION|>--- conflicted
+++ resolved
@@ -42,10 +42,7 @@
         BiharmonicConformingVolumeTaylorLocalExpansion)
 from sumpy.kernel import (LaplaceKernel, HelmholtzKernel, AxisTargetDerivative,
         DirectionalSourceDerivative, BiharmonicKernel, StokesletKernel)
-<<<<<<< HEAD
 import sumpy.symbolic as sym
-=======
->>>>>>> 4b959057
 from pytools.convergence import PConvergenceVerifier
 import sumpy.symbolic as sym
 
