--- conflicted
+++ resolved
@@ -51,7 +51,6 @@
     faulthandler.enable()
 
 
-<<<<<<< HEAD
 @pytest.mark.parametrize(
     "knl, local_expn_class, mpole_expn_class, optimized_m2l, use_fft",
     [
@@ -89,35 +88,6 @@
             HelmholtzConformingVolumeTaylorMultipoleExpansion, False, False),
         (YukawaKernel(2), Y2DLocalExpansion,
             Y2DMultipoleExpansion, False, False),
-=======
-@pytest.mark.parametrize("knl, local_expn_class, mpole_expn_class, optimized_m2l", [
-    (LaplaceKernel(2), VolumeTaylorLocalExpansion, VolumeTaylorMultipoleExpansion,
-                       False),
-    (LaplaceKernel(2), VolumeTaylorLocalExpansion, VolumeTaylorMultipoleExpansion,
-                       True),
-    (LaplaceKernel(2), LinearPDEConformingVolumeTaylorLocalExpansion,
-                       LinearPDEConformingVolumeTaylorMultipoleExpansion, True),
-    (LaplaceKernel(2), LinearPDEConformingVolumeTaylorLocalExpansion,
-                       LinearPDEConformingVolumeTaylorMultipoleExpansion, False),
-    (LaplaceKernel(3), VolumeTaylorLocalExpansion, VolumeTaylorMultipoleExpansion,
-                       False),
-    (LaplaceKernel(3), VolumeTaylorLocalExpansion, VolumeTaylorMultipoleExpansion,
-                       True),
-    (LaplaceKernel(3), LinearPDEConformingVolumeTaylorLocalExpansion,
-                       LinearPDEConformingVolumeTaylorMultipoleExpansion, True),
-    (LaplaceKernel(3), LinearPDEConformingVolumeTaylorLocalExpansion,
-                       LinearPDEConformingVolumeTaylorMultipoleExpansion, False),
-    (HelmholtzKernel(2), VolumeTaylorLocalExpansion, VolumeTaylorMultipoleExpansion,
-                         False),
-    (HelmholtzKernel(2), LinearPDEConformingVolumeTaylorLocalExpansion,
-                         LinearPDEConformingVolumeTaylorMultipoleExpansion, False),
-    (HelmholtzKernel(2), H2DLocalExpansion, H2DMultipoleExpansion, False),
-    (HelmholtzKernel(3), VolumeTaylorLocalExpansion, VolumeTaylorMultipoleExpansion,
-                         False),
-    (HelmholtzKernel(3), LinearPDEConformingVolumeTaylorLocalExpansion,
-                         LinearPDEConformingVolumeTaylorMultipoleExpansion, False),
-    (YukawaKernel(2), Y2DLocalExpansion, Y2DMultipoleExpansion, False),
->>>>>>> a405c31d
     ])
 def test_sumpy_fmm(ctx_factory, knl, local_expn_class, mpole_expn_class,
         optimized_m2l, use_fft):
